{
 "cells": [
  {
   "cell_type": "code",
   "metadata": {},
   "source": [
    "%reload_ext watermark\n",
    "%matplotlib inline\n",
    "\n",
    "import os\n",
    "from scipy.stats import mannwhitneyu\n",
    "from contextlib import suppress\n",
    "from metapool.metapool import *\n",
    "from metapool.util import (\n",
    "    join_dfs_from_files, extend_sample_accession_df,\n",
    "    extend_compression_layout_info, QIITA_STUDY_ID_KEY)\n",
    "from metapool.plate import PlateReplication\n",
    "from metapool import (make_sample_sheet, requires_dilution, dilute_gDNA,\n",
    "                      find_threshold, autopool, add_controls, compress_plates, \n",
<<<<<<< HEAD
    "                      TUBECODE_KEY, QIITA_ID_KEY, SAMPLE_NAME_KEY)\n",
    "from metapool.sample_sheet import (\n",
    "    _STANDARD_METAG_SHEET_TYPE, _ABSQUANT_SHEET_TYPE, make_sections_dict)\n",
=======
    "                      TUBECODE_KEY, SAMPLE_NAME_KEY)\n",
    "from metapool.mp_strings import PM_SAMPLE_KEY\n",
    "from metapool.sample_sheet import (\n",
    "    STANDARD_METAG_SHEET_TYPE, ABSQUANT_SHEET_TYPE, make_sections_dict)\n",
>>>>>>> 71616562
    "%watermark -i -v -iv -m -h -p metapool,sample_sheet,openpyxl -u"
   ],
   "outputs": [],
   "execution_count": null
  },
  {
   "cell_type": "markdown",
   "metadata": {},
   "source": [
    "# Knight Lab shotgun pipeline notebook\n",
    "\n",
    "### What is it?\n",
    "\n",
    "This Jupyter Notebook allows you to automatically produce most of the files you need for completing the Knight Lab shotgun sequencing pipeline.\n",
    "\n",
    "Hopefully, this will not only make it much easier to generate these files, but also keep our information more accurate and tractable.\n",
    "\n",
    "### Here's how it should work.\n",
    "\n",
    "You'll start out with a **sample accession file**, which links each sample to it's appropriate matrix tube barcode. Then you'll read in the sample information from a Qiita metadata file. \n",
    "\n",
    "Next, you'll use a Compression Layout form to generate a 384-well dataframe of the sample well-locations and associated extraction plate metadata [`Project Name`, `Project Plate`, `Project Abbreviation`, `Plate elution volume`] The Compression Layout form will import 96-well plate layouts from **VisionMate plate reader output files**, and will assign a 384-well sample well-location based on the 384-well quadrant (`Plate Position`) each 96-well plate is occupying. Then, you'll compare the matrix tube barcodes in your 384-well plate with those stored in folders documenting control matrix tubes to automatically assign controls using the add_controls() function, followed by a validation step. \n",
    "\n",
    "Next, you will merge the sample gDNA concentration **quantification file** from the MiniPico assay, which will enable to you to automatically make a **normalization pick list** for starting the shotgun library prep itself. You can also visualize these concentrations on the plate, allowing you to double check the plate map and gDNA concentration read.\n",
    "You'll start out with a **sample accession file**, which links each sample to its appropriate matrix tube barcode. Then you'll read in the sample information from a Qiita metadata file. \n",
    "\n",
    "You'll then automatically assign barcodes to each sample by specifying a **plate counter**, producing a unique **index pick list** for barcode addition prior to PCR.\n",
    "\n",
    "After finishing the shotgun library prep itself, you'll measure library concentration with the MiniPico assay. The sequencing library concentration **quantification file** will then be merged and used to estimate and visualize pooling parameters, producing a **pooling pick list**. \n",
    "\n",
    "Then, the per-sample information from the whole run can be combined to automatically produce **sample sheets** that you can use to demultiplex the sequencing data produced by Illumina sequencers. You'll need to specify the **sequencing platform** in order to produce an accurate sample sheet. \n",
    "\n",
    "Finally, you'll merge the sequence counts associated with each sample from a **sequence counts file** and produce a **sequence count normalized pooling pick list** for a final high output sequencing run. "
   ]
  },
  {
   "metadata": {},
   "cell_type": "markdown",
   "source": [
    "## Part 1 (of 4): Workflow for normalizing DNA\n",
    "\n",
    "This portion of the notebook will read in the output of the mini-Pico quantification assay and construct an Echo normalization picklist file. \n",
    "\n",
    "As inputs, it requires:\n",
    "1. A tab-delimited row-wise sample accession file that indicates the sample name (`sample_name`) and its associated matrix tube barcode (`TubeCode`)\n",
    "2. A tab-delimited metadata file downloaded from Qiita\n",
    "3. An accurate plate compression form, with appropriate VisionMate barcode scanner files (`Plate map file`)\n",
    "\n",
    "The workflow then:\n",
    "1. reads in the specified input files and constructs a dataframe\n",
    "2. calculates volumes to be added via echo to reach desired input DNA quantity\n",
    "3. produces an Echo-formatted pick list file"
   ]
  },
  {
   "metadata": {},
   "cell_type": "markdown",
   "source": "### Part 1 of 4, Step 0 of 8: Provide inputs"
  },
  {
   "metadata": {},
   "cell_type": "code",
   "source": "expt_name = \"RKL4982\"",
   "outputs": [],
   "execution_count": null
  },
  {
   "metadata": {},
   "cell_type": "code",
   "source": [
    "# One dictionary per study included in the samples on this run.\n",
    "studies_info = [\n",
    "    # EVERY entry in the dictionary must be specifically updated \n",
    "    # *every* time this notebook is run--none of these have defaults!\n",
    "    {\n",
    "    'Project Name': 'Celeste_Adaptation_12986', # PROJECTNAME_QIITAID\n",
    "    'Project Abbreviation': 'ADAPT', # PROJECTNAME\n",
    "    'sample_accession_fp': './test_data/Plate_Maps/sa_file_1.tsv',\n",
    "    'qiita_metadata_fp': './test_data/Plate_Maps/12986_20230314-090655.txt',\n",
    "    'experiment_design_description': 'isolate sequencing',\n",
    "    'HumanFiltering': 'False', \n",
    "    'Email': 'r@gmail.com'\n",
    "    },\n",
    "    {\n",
    "    'Project Name': 'CHILD_15510', # PROJECTNAME_QIITAID\n",
    "    'Project Abbreviation': 'CHILD', # PROJECTNAME\n",
    "    'sample_accession_fp': './test_data/Plate_Maps/sa_file_2.tsv',\n",
    "    'qiita_metadata_fp': './test_data/Plate_Maps/15510_20240503-090339.txt',\n",
    "    'experiment_design_description': 'whole genome sequencing',\n",
    "    'HumanFiltering': 'True',\n",
    "    'Email': 'l@ucsd.edu'\n",
    "    },\n",
    "    {\n",
    "    'Project Name': 'Celeste_Marmoset_14577', # PROJECTNAME_QIITAID\n",
    "    'Project Abbreviation': 'MARMO', # PROJECTNAME\n",
    "    'sample_accession_fp': './test_data/Plate_Maps/sa_file_3.tsv',\n",
    "    'qiita_metadata_fp': './test_data/Plate_Maps/14577_20230711-082202.txt',\n",
    "    'experiment_design_description': 'whole genome sequencing',\n",
    "    'HumanFiltering': 'False',\n",
    "    'Email': 'c@ucsd.edu'\n",
    "    }\n",
    "]"
   ],
   "outputs": [],
   "execution_count": null
  },
  {
   "metadata": {},
   "cell_type": "code",
   "source": [
    "# TODO: ask what you put in here when doing replicates\n",
    "compression_layout = [\n",
    "    {\n",
    "        # top left plate\n",
    "        'Plate Position': 1, # as int\n",
    "        'Plate map file': './test_data/Plate_Maps/2022_summer_Celeste_Adaptation_16_plate_map.tsv',\n",
    "        'Project Name': 'Celeste_Adaptation_12986', # PROJECTNAME_QIITAID\n",
    "        'Project Plate': 'Plate_16', # Plate_#\n",
    "        'Plate elution volume': 70\n",
    "    },\n",
    "    {\n",
    "        # top right plate\n",
    "        'Plate Position': 2, # as int\n",
    "        'Plate map file': './test_data/Plate_Maps/2022_summer_Celeste_Adaptation_17_plate_map.tsv',\n",
    "        'Project Name': 'Celeste_Adaptation_12986', # PROJECTNAME_QIITAID\n",
    "        'Project Plate': 'Plate_17', # Plate_#\n",
    "        'Plate elution volume': 70\n",
    "    },\n",
    "    {\n",
    "        # bottom left plate\n",
    "        'Plate Position': 3, # as int\n",
    "        'Plate map file': './test_data/Plate_Maps/2022_summer_Celeste_Adaptation_18_plate_map.tsv',\n",
    "        'Project Name': 'Celeste_Adaptation_12986', # PROJECTNAME_QIITAID\n",
    "        'Project Plate': 'Plate_18', # Plate_#\n",
    "        'Plate elution volume': 70\n",
    "    },\n",
    "    {\n",
    "        # bottom right plate\n",
    "        'Plate Position': 4, # as int\n",
    "        'Plate map file': './test_data/Plate_Maps/CHILD_1000_plate_map.tsv',\n",
    "        'Project Name': 'CHILD_15510', # PROJECTNAME_QIITAID    \n",
    "        'Project Plate': 'Plate_1000',  # Plate_#\n",
    "        'Plate elution volume': 70\n",
    "    },\n",
    "]"
   ],
   "outputs": [],
   "execution_count": null
<<<<<<< HEAD
  },
  {
   "metadata": {},
   "cell_type": "code",
   "source": [
    "# CONSTANTS: Users, DO NOT CHANGE THESE\n",
    "# values without consulting with tech team\n",
    "SHEET_TYPE_VERSIONS = {\n",
    "    _STANDARD_METAG_SHEET_TYPE: '102',  # version supporting SampleContext\n",
    "    _ABSQUANT_SHEET_TYPE: '10'\n",
    "}\n",
    "\n",
    "BIOINFO_BASE = {\n",
    "    'ForwardAdapter': 'GATCGGAAGAGCACACGTCTGAACTCCAGTCAC',\n",
    "    'ReverseAdapter': 'GATCGGAAGAGCGTCGTGTAGGGAAAGGAGTGT',\n",
    "    'library_construction_protocol': 'Knight Lab Kapa HyperPlus',\n",
    "    # The BarcodesAreRC value is no longer used, but is still checked for\n",
    "    # by the validation while making the sample sheet, so put in a dummy value\n",
    "    'BarcodesAreRC': 'True'\n",
    "}\n",
    "\n",
    "WELL_COL = 'Well'\n",
    "LIB_WELL_COL = 'Library Well'\n",
    "\n",
    "# Mask arrays for even and odd rows and columns\n",
    "EVEN_ROWS = [x for x in range(16) if x % 2 == 0]\n",
    "ODD_ROWS = [x for x in range(16) if x % 2 == 1]\n",
    "EVEN_COLS = [x for x in range(24) if x % 2 == 0]\n",
    "ODD_COLS = [x for x in range(24) if x % 2 == 1]"
   ],
   "outputs": [],
   "execution_count": null
  },
  {
   "metadata": {},
   "cell_type": "code",
   "source": [
    "def get_studies_attr_list(studies_dict, desired_key):\n",
    "    return [x[desired_key] for x in studies_dict]"
   ],
   "outputs": [],
   "execution_count": null
  },
  {
   "metadata": {},
   "cell_type": "markdown",
   "source": "### Part 1 of 4, Step 1 of 8: Read in sample accession files"
  },
  {
   "metadata": {},
   "cell_type": "code",
   "source": [
    "# read in the sample accession files\n",
    "sample_accession_fps = get_studies_attr_list(\n",
    "    studies_info, 'sample_accession_fp')\n",
    "sample_accession_df = join_dfs_from_files(\n",
    "    sample_accession_fps, [SAMPLE_NAME_KEY, TUBECODE_KEY])\n",
    "sample_accession_df.shape"
   ],
   "outputs": [],
   "execution_count": null
  },
  {
   "metadata": {},
   "cell_type": "code",
   "source": "sample_accession_df.head()",
   "outputs": [],
   "execution_count": null
  },
  {
   "metadata": {},
   "cell_type": "markdown",
   "source": "### Part 1 of 4, Step 2 of 8: Read in the sample info from Qiita"
  },
  {
   "metadata": {},
   "cell_type": "code",
   "source": [
    "# read in the qiita metadata files\n",
    "qiita_metadata_fps = get_studies_attr_list(studies_info, 'qiita_metadata_fp')\n",
    "metadata_df = join_dfs_from_files(\n",
    "    qiita_metadata_fps, [SAMPLE_NAME_KEY, QIITA_STUDY_ID_KEY], \n",
    "    opt_cols_to_extract=['tube_id'], unique_cols=[SAMPLE_NAME_KEY])\n",
    "metadata_df.shape"
   ],
   "outputs": [],
   "execution_count": null
  },
  {
   "metadata": {},
   "cell_type": "code",
   "source": "metadata_df.head()",
   "outputs": [],
   "execution_count": null
  },
  {
   "metadata": {},
   "cell_type": "markdown",
   "source": "Now use the metadata to link the study info into the sample accession dataframe:"
=======
>>>>>>> 71616562
  },
  {
   "metadata": {},
   "cell_type": "code",
   "source": [
<<<<<<< HEAD
    "extended_sample_accession_df = extend_sample_accession_df(\n",
    "    sample_accession_df, studies_info, metadata_df)\n",
    "extended_sample_accession_df.head()"
=======
    "# CONSTANTS: Users, DO NOT CHANGE THESE\n",
    "# values without consulting with tech team\n",
    "SHEET_TYPE_VERSIONS = {\n",
    "    STANDARD_METAG_SHEET_TYPE: '101',  # version supporting SampleContext\n",
    "    ABSQUANT_SHEET_TYPE: '11'\n",
    "}\n",
    "\n",
    "BIOINFO_BASE = {\n",
    "    'ForwardAdapter': 'GATCGGAAGAGCACACGTCTGAACTCCAGTCAC',\n",
    "    'ReverseAdapter': 'GATCGGAAGAGCGTCGTGTAGGGAAAGGAGTGT',\n",
    "    'library_construction_protocol': 'Knight Lab Kapa HyperPlus',\n",
    "    # The BarcodesAreRC value is no longer used, but is still checked for\n",
    "    # by the validation while making the sample sheet, so put in a dummy value\n",
    "    'BarcodesAreRC': 'True'\n",
    "}\n",
    "\n",
    "WELL_COL = 'Well'\n",
    "LIB_WELL_COL = 'Library Well'\n",
    "\n",
    "# Mask arrays for even and odd rows and columns\n",
    "EVEN_ROWS = [x for x in range(16) if x % 2 == 0]\n",
    "ODD_ROWS = [x for x in range(16) if x % 2 == 1]\n",
    "EVEN_COLS = [x for x in range(24) if x % 2 == 0]\n",
    "ODD_COLS = [x for x in range(24) if x % 2 == 1]"
>>>>>>> 71616562
   ],
   "outputs": [],
   "execution_count": null
  },
  {
<<<<<<< HEAD
   "metadata": {},
   "cell_type": "markdown",
   "source": "### Part 1 of 4, Step 3 of 8: Assign the compression layout and add controls"
  },
  {
   "metadata": {},
   "cell_type": "code",
   "source": [
    "# copy study info into the compression layout dictionary (so that it doesn't \n",
    "# have to be entered manually in both places)\n",
    "extended_compression_layout = extend_compression_layout_info(\n",
    "    compression_layout, studies_info)"
=======
   "metadata": {},
   "cell_type": "code",
   "source": [
    "def get_studies_attr_list(studies_dict, desired_key):\n",
    "    return [x[desired_key] for x in studies_dict]"
>>>>>>> 71616562
   ],
   "outputs": [],
   "execution_count": null
  },
  {
   "metadata": {},
<<<<<<< HEAD
   "cell_type": "code",
   "source": [
=======
   "cell_type": "markdown",
   "source": "### Part 1 of 4, Step 1 of 8: Read in sample accession files"
  },
  {
   "metadata": {},
   "cell_type": "code",
   "source": [
    "# read in the sample accession files\n",
    "sample_accession_fps = get_studies_attr_list(\n",
    "    studies_info, 'sample_accession_fp')\n",
    "sample_accession_df = join_dfs_from_files(\n",
    "    sample_accession_fps, [SAMPLE_NAME_KEY, TUBECODE_KEY])\n",
    "sample_accession_df.shape"
   ],
   "outputs": [],
   "execution_count": null
  },
  {
   "metadata": {},
   "cell_type": "code",
   "source": "sample_accession_df.head()",
   "outputs": [],
   "execution_count": null
  },
  {
   "metadata": {},
   "cell_type": "markdown",
   "source": "### Part 1 of 4, Step 2 of 8: Read in the sample info from Qiita"
  },
  {
   "metadata": {},
   "cell_type": "code",
   "source": [
    "# read in the qiita metadata files\n",
    "qiita_metadata_fps = get_studies_attr_list(studies_info, 'qiita_metadata_fp')\n",
    "metadata_df = join_dfs_from_files(\n",
    "    qiita_metadata_fps, [SAMPLE_NAME_KEY, QIITA_STUDY_ID_KEY], \n",
    "    opt_cols_to_extract=['tube_id'], unique_cols=[SAMPLE_NAME_KEY])\n",
    "metadata_df.shape"
   ],
   "outputs": [],
   "execution_count": null
  },
  {
   "metadata": {},
   "cell_type": "code",
   "source": "metadata_df.head()",
   "outputs": [],
   "execution_count": null
  },
  {
   "metadata": {},
   "cell_type": "markdown",
   "source": "Now use the metadata to link the study info into the sample accession dataframe:"
  },
  {
   "metadata": {},
   "cell_type": "code",
   "source": [
    "extended_sample_accession_df = extend_sample_accession_df(\n",
    "    sample_accession_df, studies_info, metadata_df)\n",
    "extended_sample_accession_df.head()"
   ],
   "outputs": [],
   "execution_count": null
  },
  {
   "metadata": {},
   "cell_type": "markdown",
   "source": "### Part 1 of 4, Step 3 of 8: Assign the compression layout and add controls"
  },
  {
   "metadata": {},
   "cell_type": "code",
   "source": [
    "# copy study info into the compression layout dictionary (so that it doesn't \n",
    "# have to be entered manually in both places)\n",
    "extended_compression_layout = extend_compression_layout_info(\n",
    "    compression_layout, studies_info)"
   ],
   "outputs": [],
   "execution_count": null
  },
  {
   "metadata": {},
   "cell_type": "code",
   "source": [
>>>>>>> 71616562
    "plate_df = compress_plates(extended_compression_layout, \n",
    "                           extended_sample_accession_df, well_col=WELL_COL)\n",
    "plate_df.head()"
   ],
   "outputs": [],
   "execution_count": null
  },
  {
   "metadata": {},
   "cell_type": "markdown",
   "source": [
    "Check for samples with missing names; at this point, we expect all blanks\n",
    "and katharoseq controls WON'T have names."
   ]
  },
  {
   "metadata": {},
   "cell_type": "code",
   "source": [
<<<<<<< HEAD
    "nas_mask = plate_df['Sample'].isna()\n",
=======
    "nas_mask = plate_df[PM_SAMPLE_KEY].isna()\n",
>>>>>>> 71616562
    "plate_df[nas_mask].shape"
   ],
   "outputs": [],
   "execution_count": null
  },
  {
   "cell_type": "code",
   "metadata": {
    "scrolled": true
   },
   "source": [
    "blanks_dir = './test_data/BLANKS'\n",
    "# ATTENTION: Does your plate include katharoseq controls?\n",
    "# If *yes*, replace the None below with the path to the directory they are in, such as\n",
    "# katharoseq_dir = './test_data/katharoseq'\n",
    "katharoseq_dir = None\n",
    "\n",
    "plate_df = add_controls(plate_df, blanks_dir, katharoseq_dir)"
   ],
   "outputs": [],
   "execution_count": null
  },
  {
   "metadata": {},
   "cell_type": "markdown",
   "source": [
    "After adding controls, check again for samples with missing names; \n",
    "at this point, we expect all blanks and katharoseq controls WILL have names, \n",
    "so if there are any remaining samples without names, \n",
    "stop processing and fix them!"
   ]
  },
  {
   "metadata": {},
   "cell_type": "code",
<<<<<<< HEAD
   "source": "plate_df[plate_df['Sample'].isna()].shape",
=======
   "source": "plate_df[plate_df[PM_SAMPLE_KEY].isna()].shape",
>>>>>>> 71616562
   "outputs": [],
   "execution_count": null
  },
  {
   "metadata": {},
   "cell_type": "code",
   "source": "plate_df[nas_mask]",
   "outputs": [],
   "execution_count": null
  },
  {
   "cell_type": "markdown",
   "metadata": {},
   "source": "### Part 1 of 4, Step 4 of 8: Validate plate dataframe"
  },
  {
   "cell_type": "code",
   "metadata": {},
   "source": [
    "# note that this function does not *need* the extended sample accession df,\n",
    "# but it is easier to use it just to keep things consistent\n",
    "validate_plate_df(plate_df,metadata_df, extended_sample_accession_df, \n",
    "                  blanks_dir, katharoseq_dir)"
   ],
   "outputs": [],
   "execution_count": null
  },
  {
   "cell_type": "markdown",
   "metadata": {},
   "source": [
    "### Part 1 of 4, Step 5 of 8: read in DNA concentrations and add to plate map\n",
    "\n",
    "**Enter the correct path to the Pico DNA concentration output**. This should be\n",
    " a tab-separated file produced by the MiniPico assay on the condensed, \n",
    " 384-well plate, and should have a format like the below:"
   ]
  },
  {
   "metadata": {},
   "cell_type": "markdown",
   "source": [
    "```\n",
    "##BLOCKS= 1\n",
    "Group: Unknowns\n",
    "Sample\tWells\tRFU_Values\tConcentration\tMean_Conc\tSD\tCV\tDilution\tAdjConc\t\n",
    "01\tA1\t528791.000\t2.472\t2.472\t0.000\t0.0\t\t\t\n",
    "02\tC1\t481728.000\t2.282\t2.282\t0.000\t0.0\t\t\t\n",
    "03\tE1\t462964.000\t2.206\t2.206\t0.000\t0.0\t\t\t\n",
    "04\tG1\t556609.000\t2.585\t2.585\t0.000\t0.0\t\t\t\n",
    "05\tI1\t710679.000\t3.207\t3.207\t0.000\t0.0\t\t\t\n",
    "06\tK1\t655693.000\t2.985\t2.985\t0.000\t0.0\t\t\n",
    "```"
   ]
  },
  {
   "cell_type": "code",
   "metadata": {},
   "source": [
    "sample_concs_fp = './test_data/Quant/MiniPico/2022_07_Celeste_Adaptation_16_17_18_21_gDNA_quant.txt'\n",
    "\n",
    "if not os.path.isfile(sample_concs_fp):\n",
    "    print(\"Problem! %s is not a path to a valid file\" % sample_concs_fp)\n",
    "sample_concs = read_pico_csv(sample_concs_fp, plate_reader='SpectraMax_i3x')\n",
    "sample_concs.head()"
   ],
   "outputs": [],
   "execution_count": null
  },
  {
   "metadata": {},
   "cell_type": "code",
   "source": [
    "plate_df = pd.merge(plate_df, sample_concs, on=WELL_COL)\n",
    "plate_df.head()"
   ],
   "outputs": [],
   "execution_count": null
  },
  {
   "cell_type": "code",
   "metadata": {},
   "source": [
    "if requires_dilution(plate_df,threshold=10,tolerance=.10):\n",
    "    plate_df = dilute_gDNA(plate_df,threshold=10)\n",
    "    print('You need to make a 1:10 gDNA dilution plate.')\n",
    "else:\n",
    "    plate_df['extracted_gdna_concentration_ng_ul'] = \\\n",
    "        plate_df['Sample DNA Concentration'].copy()\n",
    "    plate_df['Diluted'] = False\n",
    "    print('Proceed w/out gDNA dilutions')"
   ],
   "outputs": [],
   "execution_count": null
  },
  {
   "cell_type": "markdown",
   "metadata": {},
   "source": [
    "\n",
    "**Visualize plate DNA concentrations and plate map:**"
   ]
  },
  {
   "cell_type": "code",
   "metadata": {},
   "source": [
    "# get DNA concentration information\n",
    "dna_concs = make_2D_array(plate_df, data_col='Sample DNA Concentration', \n",
    "                          well_col=WELL_COL).astype(float)\n",
    "\n",
    "# get information for annotation\n",
<<<<<<< HEAD
    "names = make_2D_array(plate_df, data_col='Sample', well_col=WELL_COL)\n",
=======
    "names = make_2D_array(plate_df, data_col=PM_SAMPLE_KEY, well_col=WELL_COL)\n",
>>>>>>> 71616562
    "\n",
    "plot_plate_vals(dna_concs,\n",
    "                annot_str=names,\n",
    "                color_map='viridis',\n",
    "                annot_fmt='.5s')"
   ],
   "outputs": [],
   "execution_count": null
  },
  {
   "cell_type": "markdown",
   "metadata": {},
   "source": [
    "#### Make sample replicates\n",
    "\n",
    "Set replicate dictionary, if needed."
   ]
  },
  {
   "metadata": {},
   "cell_type": "code",
   "source": [
    "# Replicate formats:\n",
    "# replicate_dict = {source1_quadrant:destination1_quadrant}\n",
    "# replicate_dict = {source1_quadrant:[destination1_quadrants,destination1_quadrants]}\n",
    "# Replicate example: \n",
    "# replicate_dict = {1:[2,3]}\n",
    "# for no replicates, use:\n",
    "replicate_dict = None\n",
    "\n",
    "# 'Well' differs from 'Library Well' because the former specifies the \n",
    "# gDNA source well while the latter specifies the well (destination well) that \n",
    "# will contain the sequencing library for the sample. These contain the same\n",
    "# info when replicates are not used, but differ when replicates ARE used,\n",
    "# so it is safer to use 'Library Well' in both cases.\n",
    "# (Careful!  well_col is a global variable used throughout rest of notebook)\n",
    "well_col = LIB_WELL_COL"
   ],
   "outputs": [],
   "execution_count": null
  },
  {
   "metadata": {},
   "cell_type": "code",
   "source": [
    "# initialize new PlateReplication object to manage metadata, conversions, etc.\n",
    "# initialize w/preferred well_col.\n",
    "pr = PlateReplication(well_col)\n",
    "\n",
    "# set overwrite=False to detect any overwriting of source or destination quads \n",
    "# and raise an Error.\n",
    "plate_df = pr.make_replicates(\n",
    "    plate_df, replicates=replicate_dict, overwrite=True)\n",
    "\n",
    "# replicates overlapping sample_wells for other samples should raise warning,\n",
    "# but will be allowed\n",
    "if 'True' in plate_df['contains_replicates'].unique():\n",
    "    plate_df['contains_replicates'] = True\n",
    "    # get DNA concentration information\n",
    "    dna_concs = make_2D_array(plate_df, data_col='Sample DNA Concentration', \n",
    "                              well_col=well_col).astype(float)\n",
    "\n",
    "    # get information for annotation\n",
    "    names = make_2D_array(plate_df, data_col=PM_SAMPLE_KEY, well_col=well_col)\n",
    "\n",
    "    plot_plate_vals(dna_concs,\n",
    "                annot_str=names,\n",
    "                color_map='viridis',\n",
    "                annot_fmt='.6s')\n",
    "else:\n",
    "    plate_df['contains_replicates'] = False\n",
    "    \n",
    "# show whether this plate contains replicates or not\n",
    "f\"Contains replicates: {plate_df['contains_replicates'].unique()}\""
   ],
   "outputs": [],
   "execution_count": null
  },
  {
   "cell_type": "markdown",
   "metadata": {},
   "source": "#### gDNA concentration heatmap, Plate 1"
  },
  {
   "cell_type": "code",
   "metadata": {},
   "source": [
    "plot_plate_vals(dna_concs[np.ix_(EVEN_ROWS,EVEN_COLS)],\n",
    "                annot_str= names[np.ix_(EVEN_ROWS,EVEN_COLS)],\n",
    "                color_map='viridis',\n",
    "                annot_fmt='')"
   ],
   "outputs": [],
   "execution_count": null
  },
  {
   "cell_type": "markdown",
   "metadata": {},
   "source": "#### gDNA concentration heatmap, Plate 2"
  },
  {
   "cell_type": "code",
   "metadata": {},
   "source": [
    "plot_plate_vals(dna_concs[np.ix_(EVEN_ROWS,ODD_COLS)],\n",
    "                    annot_str= names[np.ix_(EVEN_ROWS,ODD_COLS)],\n",
    "                    color_map='viridis',\n",
    "                    annot_fmt='')"
   ],
   "outputs": [],
   "execution_count": null
  },
  {
   "cell_type": "markdown",
   "metadata": {},
   "source": "#### gDNA concentration heatmap, Plate 3"
  },
  {
   "cell_type": "code",
   "metadata": {},
   "source": [
    "plot_plate_vals(dna_concs[np.ix_(ODD_ROWS,EVEN_COLS)],\n",
    "                    annot_str= names[np.ix_(ODD_ROWS,EVEN_COLS)],\n",
    "                    color_map='viridis',\n",
    "                    annot_fmt='')"
   ],
   "outputs": [],
   "execution_count": null
  },
  {
   "cell_type": "markdown",
   "metadata": {},
   "source": [
    "\n",
    "#### gDNA concentration heatmap, Plate 4"
   ]
  },
  {
   "cell_type": "code",
   "metadata": {},
   "source": [
    "plot_plate_vals(dna_concs[np.ix_(ODD_ROWS,ODD_COLS)],\n",
    "                    annot_str= names[np.ix_(ODD_ROWS,ODD_COLS)],\n",
    "                    color_map='viridis',\n",
    "                    annot_fmt='')"
   ],
   "outputs": [],
   "execution_count": null
  },
  {
   "cell_type": "markdown",
   "metadata": {},
   "source": [
    "### Part 1 of 4, Step 6 of 8: calculate normalization volumes and add to plate map\n",
    "\n",
    "This step will calculate volumes for the DNA normalization pick list.\n",
    "\n",
    "Check the desired values for:\n",
    " - **`ng`**: the desired quantity of DNA in normed plate, in ng\n",
    " - **`total_vol`**: the total volume of normalized DNA, in nL\n",
    " - **`min_vol`**: the minimum quantity of sample to add, in nL\n",
    " - **`resolution`**: the resolution of the Echo, in nL (usually 2.5)"
   ]
  },
  {
   "cell_type": "code",
   "metadata": {},
   "source": [
    "ng = 5\n",
    "total_vol = 3500\n",
    "min_vol = 25\n",
    "resolution = 2.5\n",
    "\n",
    "dna_vols = calculate_norm_vol(\n",
    "    plate_df['Sample DNA Concentration'], ng=ng, min_vol=min_vol, \n",
    "    max_vol=total_vol, resolution=resolution)\n",
    "water_vols = total_vol - dna_vols\n",
    "\n",
    "plate_df['Normalized DNA volume'] = dna_vols\n",
    "plate_df['Normalized water volume'] = water_vols\n",
    "\n",
    "plate_df.head()"
   ],
   "outputs": [],
   "execution_count": null
  },
  {
   "cell_type": "markdown",
   "metadata": {},
   "source": "### Part 1 of 4, Step 7 of 8 (optional): Add synDNA spike-in"
  },
  {
   "cell_type": "code",
   "metadata": {},
   "source": [
    "# Set syndna_pool_number to 1 if syndna is being used; otherwise, leave as None\n",
    "syndna_pool_number = None\n",
    "plate_df = add_syndna(plate_df, \n",
    "                      syndna_pool_number=syndna_pool_number,\n",
    "                      syndna_concentration=2.22)"
   ],
   "outputs": [],
   "execution_count": null
  },
  {
   "metadata": {},
   "cell_type": "code",
   "source": [
    "def is_absquant(a_plate_df):\n",
<<<<<<< HEAD
    "    return bool(np.any(plate_df['syndna_pool_number'].unique()))"
=======
    "    return bool(np.any(a_plate_df['syndna_pool_number'].unique()))"
>>>>>>> 71616562
   ],
   "outputs": [],
   "execution_count": null
  },
  {
   "metadata": {},
   "cell_type": "code",
   "source": "f'For this plate, is_absquant = {is_absquant(plate_df)}'\n",
   "outputs": [],
   "execution_count": null
  },
  {
   "metadata": {},
   "cell_type": "code",
   "source": [
    "if is_absquant(plate_df):\n",
    "    syndna_well='A1'\n",
    "    syndna_plate = 'synDNA plate'\n",
    "    syndna_picklist = \\\n",
    "        format_dna_norm_picklist(\n",
    "            np.array(plate_df['synDNA volume']),\n",
    "            np.zeros(plate_df.shape[0]),\n",
    "            np.repeat(syndna_well,plate_df.shape[0]),\n",
    "            dest_wells = np.array(plate_df[well_col]),\n",
<<<<<<< HEAD
    "            sample_names = np.array(plate_df['Sample']),\n",
=======
    "            sample_names = np.array(plate_df[PM_SAMPLE_KEY]),\n",
>>>>>>> 71616562
    "            sample_plates = np.repeat(syndna_plate,plate_df.shape[0]))"
   ],
   "outputs": [],
   "execution_count": null
  },
  {
   "cell_type": "code",
   "metadata": {},
   "source": [
    "if is_absquant(plate_df):\n",
    "    # Write the picklist as .txt\n",
    "    syndna_picklist_fp = './test_output/Input_Norm/YYYY_MM_DD_Celeste_Adaptation_16-21_syndna.txt'\n",
    "\n",
    "    if os.path.isfile(syndna_picklist_fp):\n",
    "        print(\"Warning! This file exists already.\")"
   ],
   "outputs": [],
   "execution_count": null
  },
  {
   "cell_type": "code",
   "metadata": {},
   "source": [
    "if is_absquant(plate_df):\n",
    "    with open(syndna_picklist_fp, 'w') as f:\n",
    "        f.write(syndna_picklist)\n",
    "\n",
    "    !head {syndna_picklist_fp}"
   ],
   "outputs": [],
   "execution_count": null
  },
  {
   "cell_type": "markdown",
   "metadata": {},
   "source": [
    "### Part 1 of 4, Step 8 of 8: Make pick list and write to file\n",
    "\n",
    "Format the Echo-compatible pick list."
   ]
  },
  {
   "cell_type": "code",
   "metadata": {},
   "source": [
    "norm_picklist = format_dna_norm_picklist(\n",
    "    np.array(plate_df['Normalized DNA volume']),\n",
    "    np.array(plate_df['Normalized water volume']),\n",
    "    np.array(plate_df['Well']),\n",
    "    dest_wells = np.array(plate_df[well_col]),\n",
<<<<<<< HEAD
    "    sample_names = np.array(plate_df['Sample']),\n",
=======
    "    sample_names = np.array(plate_df[PM_SAMPLE_KEY]),\n",
>>>>>>> 71616562
    "    sample_plates = np.array(plate_df['Compressed Plate Name']),\n",
    "    dna_concs = np.array(plate_df['Sample DNA Concentration']))"
   ],
   "outputs": [],
   "execution_count": null
  },
  {
   "cell_type": "code",
   "metadata": {},
   "source": [
    "# Write the picklist as .txt\n",
    "norm_picklist_fp = './test_output/Input_Norm/YYYY_MM_DD_Celeste_Adaptation_16-21_inputnorm.txt'\n",
    "\n",
    "if os.path.isfile(norm_picklist_fp):\n",
    "    print(\"Warning! This file exists already.\")"
   ],
   "outputs": [],
   "execution_count": null
  },
  {
   "cell_type": "code",
   "metadata": {},
   "source": [
    "with open(norm_picklist_fp, 'w') as f:\n",
    "    f.write(norm_picklist)\n",
    "    \n",
    "!head {norm_picklist_fp}"
   ],
   "outputs": [],
   "execution_count": null
  },
  {
   "cell_type": "markdown",
   "metadata": {},
   "source": [
    "## Part 2 (of 4): Workflow for assigning barcodes\n",
    "\n",
    "This portion of the notebook will assign index values and construct an Echo picklist file for adding barcodes. \n",
    "\n",
    "As inputs, it requires:\n",
    "1. A plate_df dataframe (from previous step)\n",
    "2. A tab-delimited index combination file, relating index combinations, i5 and i7 index values, and i5 and i7 index locations\n",
    "\n",
    "The workflow then:\n",
    "1. reads in the index combo list\n",
    "2. assigns indices per sample\n",
    "3. produces an Echo-formatted pick list file"
   ]
  },
  {
   "cell_type": "markdown",
   "metadata": {},
   "source": [
    "### Part 2 of 4, Step 1 of 3: Read in index combo list\n",
    "\n",
    "This is a file that contains every possible i5 and i7 barcode combo on a separate line,\n",
    "along with plate and well location information. It should look something like this:\n",
    "\n",
    "```\n",
    "index combo,index combo seq,i5 name,i5 sequence,i5 well,i5 plate,i7 name,i7 sequence,i7 well,i7 plate\n",
    "0,ACCGACAAACGTTACC,iTru5_01_A,ACCGACAA,A1,iTru5_plate,iTru7_101_01,ACGTTACC,A1,iTru7_plate\n",
    "1,AGTGGCAACTGTGTTG,iTru5_01_B,AGTGGCAA,B1,iTru5_plate,iTru7_101_02,CTGTGTTG,A2,iTru7_plate\n",
    "2,CACAGACTTGAGGTGT,iTru5_01_C,CACAGACT,C1,iTru5_plate,iTru7_101_03,TGAGGTGT,A3,iTru7_plate\n",
    "3,CGACACTTGATCCATG,iTru5_01_D,CGACACTT,D1,iTru5_plate,iTru7_101_04,GATCCATG,A4,iTru7_plate\n",
    "4,GACTTGTGGCCTATCA,iTru5_01_E,GACTTGTG,E1,iTru5_plate,iTru7_101_05,GCCTATCA,A5,iTru7_plate\n",
    "5,GTGAGACTAACAACCG,iTru5_01_F,GTGAGACT,F1,iTru5_plate,iTru7_101_06,AACAACCG,A6,iTru7_plate\n",
    "6,GTTCCATGACTCGTTG,iTru5_01_G,GTTCCATG,G1,iTru5_plate,iTru7_101_07,ACTCGTTG,A7,iTru7_plate\n",
    "7,TAGCTGAGCCTATGGT,iTru5_01_H,TAGCTGAG,H1,iTru5_plate,iTru7_101_08,CCTATGGT,A8,iTru7_plate\n",
    "8,CTTCGCAATGTACACC,iTru5_02_A,CTTCGCAA,I1,iTru5_plate,iTru7_101_09,TGTACACC,A9,iTru7_plate\n",
    "```"
   ]
  },
  {
   "cell_type": "code",
   "metadata": {},
   "source": [
    "index_combo_fp = './test_output/iTru/new_iTru_combos_Dec2017.csv'\n",
    "\n",
    "if not os.path.isfile(index_combo_fp):\n",
    "    print(\"Problem! %s is not a path to a valid file\" % index_combo_fp)"
   ],
   "outputs": [],
   "execution_count": null
  },
  {
   "cell_type": "code",
   "metadata": {},
   "source": [
    "# TODO: check if setting dtype = str causes issues; if so, figure out what\n",
    "#  needs to be cast after reading in the file\n",
    "index_combos = pd.read_csv(index_combo_fp)\n",
    "index_combos.head()"
   ],
   "outputs": [],
   "execution_count": null
  },
  {
   "cell_type": "markdown",
   "metadata": {},
   "source": [
    "### Part 2 of 4, Step 2 of 3: Assign index combo\n",
    "\n",
    "This will pick a set of index combos from the index combo for the number of samples in the `plate_df` DataFrame.\n",
    "\n",
    "Keep track of the barcode combinations used in the lab, and set `starting_combo` equal to the next unused combination.\n",
    "\n",
    "One of way of doing that might be to keep track of the number of plates run, and set `starting_combo` equal to\n",
    "384 * number of plates run + 1."
   ]
  },
  {
   "cell_type": "code",
   "metadata": {},
   "source": [
    "plate_counter = 144\n",
    "starting_combo = ((plate_counter - 1) % 384) * 384\n",
    "\n",
<<<<<<< HEAD
    "indices = assign_index(len(plate_df['Sample']), index_combos, \n",
=======
    "indices = assign_index(len(plate_df[PM_SAMPLE_KEY]), index_combos, \n",
>>>>>>> 71616562
    "                       start_idx=starting_combo).reset_index()\n",
    "\n",
    "plate_df = pd.concat([plate_df, indices], axis=1)\n",
    "plate_df.head()"
   ],
   "outputs": [],
   "execution_count": null
  },
  {
   "cell_type": "markdown",
   "metadata": {},
   "source": [
    "### Part 2 of 4, Step 3 of 3: Make index pick list and write to file\n",
    "\n",
    "Format the Echo-compatible pick list."
   ]
  },
  {
   "cell_type": "code",
   "metadata": {},
   "source": [
<<<<<<< HEAD
    "index_picklist = format_index_picklist(plate_df['Sample'], plate_df[well_col], indices)"
=======
    "index_picklist = format_index_picklist(\n",
    "    plate_df[PM_SAMPLE_KEY], plate_df[well_col], indices)"
>>>>>>> 71616562
   ],
   "outputs": [],
   "execution_count": null
  },
  {
   "cell_type": "code",
   "metadata": {},
   "source": [
    "# Write the picklist as .txt\n",
    "index_picklist_fp = './test_output/Indices/YYYY_MM_DD_Celeste_Adaptation_16-21_indices_matrix.txt'\n",
    "\n",
    "if os.path.isfile(index_picklist_fp):\n",
    "    print(\"Warning! This file exists already.\")"
   ],
   "outputs": [],
   "execution_count": null
  },
  {
   "cell_type": "code",
   "metadata": {},
   "source": [
    "with open(index_picklist_fp, 'w') as f:\n",
    "    f.write(index_picklist)\n",
    "\n",
    "!head {index_picklist_fp}"
   ],
   "outputs": [],
   "execution_count": null
  },
  {
   "cell_type": "markdown",
   "metadata": {},
   "source": [
    "## Part 3 (of 4): Workflow for calculating pooling\n",
    "\n",
    "This portion of the notebook calculates pooling based on fluorescent\n",
    " quantification values and produces visual outputs to interpret and check \n",
    " values. \n",
    "\n",
    "As inputs, this workflow requires:\n",
    "1. A plate map DataFrame (from previous step)\n",
    "2. MiniPico output (tab-delimited text format with columns 'Concentration' and 'Well')\n",
    "\n",
    "The workflow:\n",
    "1. reads in MiniPico output and calculates estimated library concentration\n",
    "2. calculates pooling values and generates an Echo pick list"
   ]
  },
  {
   "cell_type": "markdown",
   "metadata": {},
   "source": [
    "### Part 3 of 4, Step 1 of 7: read in MiniPico library concentration\n",
    "Enter correct path to MiniPico file:"
   ]
  },
  {
   "cell_type": "code",
   "metadata": {},
   "source": [
    "lib_concs_fp = './test_data/Quant/MiniPico/2022_07_Celeste_Adaptation_16_17_18_21_CleanLib_quant.txt'"
   ],
   "outputs": [],
   "execution_count": null
  },
  {
   "cell_type": "code",
   "metadata": {},
   "source": [
    "lib_concs = read_pico_csv(lib_concs_fp, plate_reader='SpectraMax_i3x',\n",
    "                          conc_col_name='MiniPico Library DNA Concentration')\n",
    "lib_concs.rename(columns={'Well':well_col},inplace=True)\n",
    "plate_df = pd.merge(plate_df, lib_concs, on=well_col)\n",
    "\n",
    "plate_df.head()"
   ],
   "outputs": [],
   "execution_count": null
  },
  {
   "cell_type": "markdown",
   "metadata": {},
   "source": [
    "### Part 3 of 4, Step 2 of 7: calculate sample concentration from MiniPico\n",
    "\n",
    "You will want to make sure that 'size' is correct for your average library size."
   ]
  },
  {
   "cell_type": "code",
   "metadata": {},
   "source": [
    "plate_df['MiniPico Library Concentration'] = \\\n",
    "    compute_pico_concentration(\n",
    "        plate_df['MiniPico Library DNA Concentration'], size=500)\n",
    "plate_df.head()"
   ],
   "outputs": [],
   "execution_count": null
  },
  {
   "cell_type": "markdown",
   "metadata": {},
   "source": [
    "### Part 3 of 4, Step 3 of 7: visualize MiniPico values\n",
    "\n",
    "This step will present visuals of the results, including:\n",
    "1. Scatter plot of DNA concentrations by Library concentration\n",
    "2. Plate-wise heatmap and histogram showing library concentrations\n",
    "3. per-96-well plate heatmaps and histograms showing library concentrations and sample names\n",
    "4. Plate-wise heatmap showing pooling values"
   ]
  },
  {
   "cell_type": "markdown",
   "metadata": {},
   "source": "#### Library concentration by sample DNA concentration:"
  },
  {
   "cell_type": "code",
   "metadata": {},
   "source": [
    "f, (ax1,ax2,ax3) = plt.subplots(nrows=1, ncols=3, figsize=(14, 4))\n",
    "plate_df['Input DNA'] = plate_df['Sample DNA Concentration']*plate_df['Normalized DNA volume']/1000\n",
    "sns.regplot(x=\"Sample DNA Concentration\", y=\"MiniPico Library DNA Concentration\", data=plate_df, ax = ax1)\n",
    "sns.boxplot(x=\"Blank\", y=\"MiniPico Library DNA Concentration\", data=plate_df, ax = ax2)\n",
    "sns.swarmplot(x=\"Blank\", y=\"MiniPico Library DNA Concentration\", data=plate_df, ax = ax2,\n",
    "              size=3,color='black',alpha=0.5)\n",
    "sns.scatterplot( x=\"Input DNA\",y=\"MiniPico Library DNA Concentration\",hue='Sample DNA Concentration',data=plate_df ,ax = ax3)\n",
    "ax3.legend(title='Sample DNA Concentration',loc='center left', bbox_to_anchor=(1, 0.5))"
   ],
   "outputs": [],
   "execution_count": null
  },
  {
   "cell_type": "code",
   "metadata": {},
   "source": [
    "blanks_gdna_concs = plate_df.loc[plate_df['Blank']==True,'Sample DNA Concentration']\n",
    "samples_gdna_concs = plate_df.loc[plate_df['Blank']==False,'Sample DNA Concentration']\n",
    "mannwhitneyu(samples_gdna_concs, blanks_gdna_concs)"
   ],
   "outputs": [],
   "execution_count": null
  },
  {
   "cell_type": "code",
   "metadata": {},
   "source": [
    "blanks_lib_concs = plate_df.loc[plate_df['Blank']==True,'MiniPico Library Concentration']\n",
    "samples_lib_concs = plate_df.loc[plate_df['Blank']==False,'MiniPico Library Concentration']\n",
    "mannwhitneyu(samples_lib_concs, blanks_lib_concs)"
   ],
   "outputs": [],
   "execution_count": null
  },
  {
   "cell_type": "markdown",
   "metadata": {},
   "source": "#### Library concentration heatmap, whole plate"
  },
  {
   "cell_type": "code",
   "metadata": {},
   "source": [
    "# get concentration and pooling values for plotting\n",
    "concs = make_2D_array(plate_df, data_col=\"MiniPico Library Concentration\", well_col=well_col).astype(float)\n",
    "dna = make_2D_array(plate_df, data_col='Sample DNA Concentration', well_col=well_col).astype(float)\n",
    "\n",
    "# get information for annotation\n",
    "names = make_2D_array(plate_df, data_col=PM_SAMPLE_KEY, well_col=well_col)\n",
    "i5 = make_2D_array(plate_df, data_col='i5 name', well_col=well_col)\n",
    "i7 = make_2D_array(plate_df, data_col='i7 name', well_col=well_col)"
   ],
   "outputs": [],
   "execution_count": null
  },
  {
   "cell_type": "code",
   "metadata": {},
   "source": [
    "plot_plate_vals(concs, color_map='viridis')"
   ],
   "outputs": [],
   "execution_count": null
  },
  {
   "cell_type": "markdown",
   "metadata": {},
   "source": "#### Plate maps for individual constituent plates"
  },
  {
   "cell_type": "markdown",
   "metadata": {},
   "source": "##### Library concentration heatmap, Plate 1"
  },
  {
   "cell_type": "code",
   "metadata": {},
   "source": [
    "plot_plate_vals(concs[np.ix_(EVEN_ROWS,EVEN_COLS)],\n",
    "                    annot_str= names[np.ix_(EVEN_ROWS,EVEN_COLS)],\n",
    "                    color_map='viridis',\n",
    "                    annot_fmt='')"
   ],
   "outputs": [],
   "execution_count": null
  },
  {
   "cell_type": "markdown",
   "metadata": {},
   "source": "##### Library concentration heatmap, Plate 2"
  },
  {
   "cell_type": "code",
   "metadata": {},
   "source": [
    "plot_plate_vals(concs[np.ix_(EVEN_ROWS,ODD_COLS)],\n",
    "                    annot_str= names[np.ix_(EVEN_ROWS,ODD_COLS)],\n",
    "                    color_map='viridis',\n",
    "                    annot_fmt='')"
   ],
   "outputs": [],
   "execution_count": null
  },
  {
   "cell_type": "markdown",
   "metadata": {},
   "source": "##### Library concentration heatmap, Plate 3"
  },
  {
   "cell_type": "code",
   "metadata": {},
   "source": [
    "plot_plate_vals(concs[np.ix_(ODD_ROWS,EVEN_COLS)],\n",
    "                    annot_str= names[np.ix_(ODD_ROWS,EVEN_COLS)],\n",
    "                    color_map='viridis',\n",
    "                    annot_fmt='')"
   ],
   "outputs": [],
   "execution_count": null
  },
  {
   "cell_type": "markdown",
   "metadata": {},
   "source": "##### Library concentration heatmap, Plate 4"
  },
  {
   "cell_type": "code",
   "metadata": {},
   "source": [
    "plot_plate_vals(concs[np.ix_(ODD_ROWS,ODD_COLS)],\n",
    "                    annot_str= names[np.ix_(ODD_ROWS,ODD_COLS)],\n",
    "                    color_map='viridis',\n",
    "                    annot_fmt='')"
   ],
   "outputs": [],
   "execution_count": null
  },
  {
   "cell_type": "markdown",
   "metadata": {},
   "source": [
    "### Part 3 of 4, Step 4 of 7: calculate pooling values for MiniPico with autopool\n",
    "\n",
    "This step will calculate the sample pooling, and update the sample data frame with the pool info.\n",
    "There are two automated methods to pool:\n",
    "1. **norm**: This will attempt to generate a normalized pool, automatically inferring the best parameter for pooling.\n",
    "    - ***pool_failures***:\n",
    "        - _high_: will pool failures at the highest pooling volume from optimized pooling.\n",
    "        - _low_: will pool failures at the lowest pooling volume from optimized pooling.\n",
    "\n",
    "2. **evp**: This will pool an even volume per sample.\n",
    "    - ***total_vol***: (Optional, Default: 100µL) The total volume to pool, in uL. Each sample will be pooled at 1/N of that volume, where N is total number of samples in the prep.\n",
    "\n",
    "3. **automate**: (Optional, Default = True) When False, this argument will allow one input parameters for **Legacy** arguments. \n",
    "\n",
    "> **Legacy**\n",
    "> There are legacy parameters to control pooling behaviors when autopool automation (automate=True) returns a poor result. To use these parameters, one must pass automate=False.\n",
    "\n",
    ">   - **min_conc**: (default: 0) This is the minimum concentration for a sample to be considered for pooling.\n",
    "    Set to 0 to pool all samples, regardless of concentration. Increasing this will have the \n",
    "    effect of increasing pool concentration, at the expense of samples dropping out. \n",
    ">   - **floor_conc**: This is the lowest concentration equivalent for which a sample will be \n",
    "    accurately pooled. Samples below this concentration will be pooled to the volume that they \n",
    "    would have been if they were actually that concentration. For example, if `floor_conc=20`, \n",
    "    and a sample at 20 nM pools at 500 nL, a sample at 40 nM will pool at 250 nL but a sample at \n",
    "    10 nM will still pool at 500 nL (rather than 1000). Increasing this value will have the effect \n",
    "    of increasing pool concentration, but decreasing read counts for low-concentration samples. \n",
    ">   - **total_nmol**: This is the total number of molecules to shoot for in the pool. Increasing\n",
    "    this will increase the overall volume of the pool.\n"
   ]
  },
  {
   "cell_type": "markdown",
   "metadata": {},
   "source": "#### Calculate and plot pooling volumes"
  },
  {
   "cell_type": "code",
   "metadata": {},
   "source": [
    "threshold = find_threshold(plate_df['MiniPico Library Concentration'], plate_df['Blank'])\n",
    "plate_df = autopool(plate_df,method='evp',total_vol=190)\n",
    "\n",
    "# visualize\n",
    "print(\"Floor concentration: {}\".format(threshold))\n",
    "vols = make_2D_array(plate_df, data_col='MiniPico Pooled Volume', well_col=well_col).astype(float)\n",
    "conc, vol = estimate_pool_conc_vol(plate_df['MiniPico Pooled Volume'], plate_df['MiniPico Library Concentration'])\n",
    "print(\"Pool concentration: {:.2f}\".format(conc))\n",
    "print(\"Pool volume: {:.2f}\".format(vol))\n",
    "with suppress(np.linalg.LinAlgError):\n",
    "    plot_plate_vals(vols)"
   ],
   "outputs": [],
   "execution_count": null
  },
  {
   "cell_type": "code",
   "metadata": {},
   "source": [
    "vols = make_2D_array(plate_df, data_col='MiniPico Pooled Volume', well_col=well_col).astype(float)\n",
    "sns.scatterplot(x='MiniPico Library Concentration', y='MiniPico Pooled Volume',data=plate_df)"
   ],
   "outputs": [],
   "execution_count": null
  },
  {
   "cell_type": "markdown",
   "metadata": {},
   "source": "### Part 3 of 4, Step 5 of 7: make equal volume pooling pick list and write to a file"
  },
  {
   "metadata": {},
   "cell_type": "code",
   "source": "evp_picklist = format_pooling_echo_pick_list(vols, max_vol_per_well=30000)",
   "outputs": [],
   "execution_count": null
  },
  {
   "cell_type": "code",
   "metadata": {},
   "source": [
    "# Write the picklist as .csv\n",
    "evp_picklist_fp = './test_output/Pooling/YYYY_MM_DD_Celeste_Adaptation_evp.csv'\n",
    "\n",
    "if os.path.isfile(evp_picklist_fp):\n",
    "    print(\"Warning! This file exists already.\")"
   ],
   "outputs": [],
   "execution_count": null
  },
  {
   "cell_type": "code",
   "metadata": {},
   "source": [
    "with open(evp_picklist_fp,'w') as f:\n",
    "    f.write(evp_picklist)\n",
    "\n",
    "!head {evp_picklist_fp}"
   ],
   "outputs": [],
   "execution_count": null
  },
  {
   "cell_type": "markdown",
   "metadata": {},
   "source": [
    "### Part 3 of 4, Step 6 of 7: Write plate dataframe to file\n",
    "\n",
    "We want to keep all that useful information together in one place so that\n",
    "it can be easily parsed later. "
   ]
  },
  {
   "cell_type": "code",
   "metadata": {
    "scrolled": true
   },
   "source": [
    "# Write the sample info DataFrame as .txt\n",
    "plate_df_fp = './test_output/QC/YYYY_MM_DD_Celeste_Adaptation_matrix_df.txt'\n",
    "\n",
    "if os.path.isfile(plate_df_fp):\n",
    "    print(\"Warning! This file exists already.\")"
   ],
   "outputs": [],
   "execution_count": null
  },
  {
   "cell_type": "code",
   "metadata": {},
   "source": [
    "plate_df.to_csv(plate_df_fp, sep='\\t')"
   ],
   "outputs": [],
   "execution_count": null
  },
  {
   "cell_type": "markdown",
   "metadata": {},
   "source": [
    "### Part 3 of 4, Step 7 of 7: Make sample sheets and write to files\n",
    "\n",
    "This step takes the pooled sample information and writes Illumina sample \n",
    "sheets that can be given directly to the sequencing center.\n",
    "\n",
    "`# TODO: is this true? I thought Sample Name was NOT bcl2fastq-compatible?`\n",
    "\n",
    "bcl2fastq-compatible names will be in the **`Sample ID`** and **`Sample Name`** columns. The\n",
    "original sample names will be in the **`Description`** column.\n",
    "\n",
    "Modify **`lanes`** to indicate which lanes this pool will be sequenced on.\n",
    "\n",
    "**Project Name** and **Project Plate** values will be placed in the \n",
    "**`Sample_Project`** and **`Sample_Name`** columns, respectively."
   ]
  },
  {
   "metadata": {},
   "cell_type": "code",
   "source": [
    "# Determine the sample sheet type to make\n",
<<<<<<< HEAD
    "expt_type = _ABSQUANT_SHEET_TYPE if is_absquant(plate_df) \\\n",
    "    else _STANDARD_METAG_SHEET_TYPE\n",
=======
    "expt_type = ABSQUANT_SHEET_TYPE if is_absquant(plate_df) \\\n",
    "    else STANDARD_METAG_SHEET_TYPE\n",
>>>>>>> 71616562
    "expt_type"
   ],
   "outputs": [],
   "execution_count": null
  },
  {
   "metadata": {},
   "cell_type": "markdown",
   "source": [
    "`bcl2fastq` requires *only* alphanumeric, hyphens, and underscore characters. \n",
    "We'll replace all non-those characters with underscores and add the \n",
    "bcl2fastq-compatible names to the DataFrame."
   ]
  },
  {
   "metadata": {},
   "cell_type": "code",
   "source": [
    "# Set bcl2fastq-compatible sample ids\n",
<<<<<<< HEAD
    "plate_df['sample sheet Sample_ID'] = plate_df['Sample'].map(bcl_scrub_name)\n",
=======
    "plate_df['sample sheet Sample_ID'] = \\\n",
    "    plate_df[PM_SAMPLE_KEY].map(bcl_scrub_name)\n",
>>>>>>> 71616562
    "plate_df"
   ],
   "outputs": [],
   "execution_count": null
  },
  {
   "metadata": {},
   "cell_type": "code",
   "source": [
    "# Extend the metadata dictionary with additional information\n",
    "metadata_dict_w_sample_context = make_sections_dict(\n",
    "    plate_df, studies_info, expt_name,\n",
    "    expt_type, SHEET_TYPE_VERSIONS[expt_type], BIOINFO_BASE)\n",
    "metadata_dict_w_sample_context"
   ],
   "outputs": [],
   "execution_count": null
  },
  {
   "metadata": {},
   "cell_type": "markdown",
   "source": [
    "**`sequencer`** is important for making sure the i5 index is in the correct \n",
    "orientation for demultiplexing. `NovaSeq6000`, `HiSeq4000`, `HiSeq3000`, \n",
    "`NextSeq`, `MiniSeq`, and `iSeq` all require reverse-complemented i5 \n",
    "index sequences. If you enter one of these exact strings in for `sequencer`, \n",
    "it will revcomp the i5 sequence for you.\n",
    "\n",
    "`HiSeq2500`, `MiSeq`, `NovaSeqX`, and `NovaSeqXPlus` will NOT revcomp the \n",
    "i5 sequence. "
   ]
  },
  {
   "metadata": {},
   "cell_type": "markdown",
   "source": "#### Make and save the iSeq sample sheet"
  },
  {
   "metadata": {},
   "cell_type": "code",
   "source": [
    "lanes = [1]\n",
    "iseq_sheet = make_sample_sheet(metadata_dict_w_sample_context, \n",
    "                               plate_df, 'iSeq', lanes)"
   ],
   "outputs": [],
   "execution_count": null
  },
  {
   "cell_type": "code",
   "metadata": {},
   "source": [
    "# Write the iseq samplesheet as .csv\n",
<<<<<<< HEAD
    "iseq_sample_sheet_fp = './test_output/SampleSheets/YYYY_MM_DD_Celeste_Adaptation_12986_16_17_18_21_samplesheet_iseq.csv'\n",
=======
    "iseq_sample_sheet_fp = './test_output/SampleSheets/YYYY_MM_DD_Celeste_Adaptation_12986_16_17_18_21_matrix_samplesheet_iseq.csv'\n",
>>>>>>> 71616562
    "\n",
    "if os.path.isfile(iseq_sample_sheet_fp):\n",
    "    print(\"Warning! This file exists already.\")"
   ],
   "outputs": [],
   "execution_count": null
  },
  {
   "metadata": {},
   "cell_type": "code",
   "source": [
    "with open(iseq_sample_sheet_fp,'w') as f:\n",
    "    iseq_sheet.write(f)\n",
    "    \n",
    "!head -n 30 {iseq_sample_sheet_fp}\n",
    "!echo ...\n",
    "!tail -n 15 {iseq_sample_sheet_fp}"
   ],
   "outputs": [],
   "execution_count": null
  },
  {
   "metadata": {},
   "cell_type": "markdown",
   "source": "#### Make and save NovaSeq6000 sample sheet"
  },
  {
   "metadata": {},
   "cell_type": "code",
   "source": [
    "lanes = [1]\n",
    "novaseq_sheet = make_sample_sheet(metadata_dict_w_sample_context, \n",
    "                                  plate_df, 'NovaSeq6000', lanes)"
   ],
   "outputs": [],
   "execution_count": null
  },
  {
   "metadata": {},
   "cell_type": "code",
   "source": [
    "# Write the novaseq samplesheet as .csv\n",
<<<<<<< HEAD
    "novaseq_sample_sheet_fp = './test_output/SampleSheets/YYYY_MM_DD_Celeste_Adaptation_12986_16_17_18_21_samplesheet_novaseq.csv'\n",
=======
    "novaseq_sample_sheet_fp = './test_output/SampleSheets/YYYY_MM_DD_Celeste_Adaptation_12986_16_17_18_21_matrix_samplesheet_novaseq.csv'\n",
>>>>>>> 71616562
    "\n",
    "if os.path.isfile(novaseq_sample_sheet_fp):\n",
    "    print(\"Warning! This file exists already.\")"
   ],
   "outputs": [],
   "execution_count": null
  },
  {
   "metadata": {},
   "cell_type": "code",
   "source": [
    "with open(novaseq_sample_sheet_fp,'w') as f:\n",
    "    novaseq_sheet.write(f)\n",
    "    \n",
    "!head -n 30 {novaseq_sample_sheet_fp}\n",
    "!echo ...\n",
    "!tail -n 15 {novaseq_sample_sheet_fp}"
   ],
   "outputs": [],
   "execution_count": null
  },
  {
   "cell_type": "markdown",
   "metadata": {
    "collapsed": true,
    "jupyter": {
     "outputs_hidden": true
    }
   },
   "source": "## Part 4 (of 4): Workflow for Read Distribution Summary and Pool Normalization"
  },
  {
   "cell_type": "markdown",
   "metadata": {},
   "source": [
    "#### Part 4 of 4, Step 1 of 4: import and merge per_sample read distributions\n",
    "\n",
    "Import tsv file(s) with read_counts from per_sample_fastq files and merge with growing plate_df\n"
   ]
  },
  {
   "metadata": {},
   "cell_type": "code",
   "source": [
    "# Enter paths to read counts file(s)\n",
    "read_counts_fps = [\n",
    "    './test_data/Demux/YYYY_MM_DD_Celeste_Adaptation_raw_counts.tsv',\n",
    "    './test_data/Demux/YYYY_MM_DD_Celeste_Marmoset_raw_counts.tsv',\n",
    "    './test_data/Demux/YYYY_MM_DD_Child_raw_counts.tsv',\n",
    "]"
   ],
   "outputs": [],
   "execution_count": null
  },
  {
   "cell_type": "code",
   "metadata": {},
   "source": [
    "# Import reads counts from file to dataframes\n",
    "CATEGORY_KEY = 'Category'\n",
    "UNIQUE_READS_KEY = 'Unique Reads'\n",
    "DUPLICATE_READS_KEY = 'Duplicate Reads'\n",
    "read_counts_df = join_dfs_from_files(\n",
    "    read_counts_fps, [CATEGORY_KEY, UNIQUE_READS_KEY, DUPLICATE_READS_KEY],\n",
    "    unique_cols=[CATEGORY_KEY], \n",
    "    dtype={CATEGORY_KEY: str, UNIQUE_READS_KEY: int, DUPLICATE_READS_KEY: int})\n",
    "    \n",
    "trimmed_reads_mask = read_counts_df[CATEGORY_KEY].str.contains('trimmed')\n",
    "raw_read_counts_df = read_counts_df.loc[~trimmed_reads_mask]\n",
    "filtered_read_counts_df = read_counts_df.loc[trimmed_reads_mask]\n",
    "\n",
    "##Can also import counts from Qiita per_sample_FASTQ summaries.  \n",
    "# per_sample_fastq_counts_df = pd.read_csv('./test_data/Demux/YYYY_MM_DD_Celeste_Adaptation_16_17_18_21_per_sample_fastq.tsv',\n",
    "#                                          sep='\\t')"
   ],
   "outputs": [],
   "execution_count": null
  },
  {
   "cell_type": "code",
   "metadata": {
    "scrolled": true
   },
   "source": [
    "# Merge read_counts_df with plate_df \n",
    "plate_df_w_reads = merge_read_counts(\n",
    "    plate_df, raw_read_counts_df, \n",
    "    reads_column_name='Raw Reads')\n",
    "plate_df_w_reads = merge_read_counts(\n",
    "    plate_df_w_reads, filtered_read_counts_df, \n",
    "    reads_column_name='Filtered Reads')\n",
    "\n",
    "# plate_df_w_reads = merge_read_counts(\n",
    "#    plate_df_w_reads, per_sample_fastq_counts_fp,\n",
    "#    reads_column_name='Qiita Reads')\n",
    "\n",
    "plate_df_w_reads.head()"
   ],
   "outputs": [],
   "execution_count": null
  },
  {
   "cell_type": "code",
   "metadata": {},
   "source": [
    "reads_column = 'Raw Reads'\n",
    "\n",
    "f, ((ax1, ax2), (ax3, ax4)) = plt.subplots(nrows=2, ncols=2, figsize=(8, 8))\n",
    "# evenness plot\n",
    "rmax = int(round(plate_df_w_reads[reads_column].max(),-2))\n",
    "survival_df = pd.concat([read_survival(plate_df_w_reads.loc[plate_df_w_reads['Blank'] == True,\n",
    "                                                            reads_column], label='Blanks',rmax=rmax),\n",
    "                         read_survival(plate_df_w_reads.loc[plate_df_w_reads['Blank'] == False,\n",
    "                                                            reads_column], label='Samples',rmax=rmax)])\n",
    "\n",
    "ax3.set_xlabel(reads_column)\n",
    "ax3.set_ylabel('Samples')\n",
    "survival_df.plot(color = ['coral','steelblue'],ax=ax1)\n",
    "ax1.set_xlabel(reads_column)\n",
    "ax1.set_ylabel('Samples')\n",
    "\n",
    "##Histogram\n",
    "sns.histplot(plate_df_w_reads[reads_column],ax=ax3)\n",
    "\n",
    "##Regressopm\n",
    "sns.regplot(x=\"MiniPico Library DNA Concentration\", y=reads_column, data=plate_df_w_reads, ax = ax2)\n",
    "\n",
    "#Boxplot\n",
    "sns.boxplot(x=\"Blank\", y=reads_column, data=plate_df_w_reads, ax = ax4)\n",
    "sns.stripplot(x=\"Blank\", y=reads_column, data=plate_df_w_reads, ax = ax4,\n",
    "              size=3,color='black',alpha=0.5)\n",
    "\n",
    "\n",
    "plt.tight_layout()"
   ],
   "outputs": [],
   "execution_count": null
  },
  {
   "cell_type": "markdown",
   "metadata": {},
   "source": "#### Part 4 of 4, Step 2 of 4: Calculate iSeqnorm pooling volumes"
  },
  {
   "cell_type": "code",
   "metadata": {},
   "source": [
    "plate_df_normalized = calculate_iseqnorm_pooling_volumes(plate_df_w_reads,dynamic_range=5, normalization_column='Raw Reads')"
   ],
   "outputs": [],
   "execution_count": null
  },
  {
   "cell_type": "code",
   "metadata": {},
   "source": [
    "# visualize\n",
    "vols = make_2D_array(plate_df_normalized, data_col='iSeq normpool volume', well_col=well_col).astype(float)\n",
    "conc, vol = estimate_pool_conc_vol(plate_df_normalized['iSeq normpool volume'], plate_df_normalized['MiniPico Library Concentration'])\n",
    "print(\"Pool concentration: {:.2f}\".format(conc))\n",
    "print(\"Pool volume: {:.2f}\".format(vol))\n",
    "with suppress(np.linalg.LinAlgError):\n",
    "    plot_plate_vals(vols)"
   ],
   "outputs": [],
   "execution_count": null
  },
  {
   "cell_type": "markdown",
   "metadata": {},
   "source": "#### Part 4 of 4, Step 3 of 4: Estimate read depth"
  },
  {
   "cell_type": "code",
   "metadata": {},
   "source": [
    "#Plots estimate of read depth proportion, and returns a df with estimates. \n",
    "plate_df_normalized_with_estimates = estimate_read_depth(plate_df_normalized)"
   ],
   "outputs": [],
   "execution_count": null
  },
  {
   "cell_type": "markdown",
   "metadata": {},
   "source": "#### Part 4 of 4, Step 4 of 4: Make pooling picklist and write to a file"
  },
  {
   "metadata": {},
   "cell_type": "code",
   "source": "iseqnormed_picklist = format_pooling_echo_pick_list(vols, max_vol_per_well=30000)",
   "outputs": [],
   "execution_count": null
  },
  {
   "cell_type": "code",
   "metadata": {},
   "source": [
    "# Write the picklist as .csv\n",
    "iseqnormed_picklist_fp = './test_output/Pooling/YYYY_MM_DD_Celeste_Adaptation_16_17_18_21_iSeqnormpool.csv'\n",
    "\n",
    "if os.path.isfile(iseqnormed_picklist_fp):\n",
    "    print(\"Warning! This file exists already.\")"
   ],
   "outputs": [],
   "execution_count": null
  },
  {
   "cell_type": "code",
   "metadata": {},
   "source": [
    "with open(iseqnormed_picklist_fp,'w') as f:\n",
    "    f.write(iseqnormed_picklist)\n",
    "\n",
    "!head {iseqnormed_picklist_fp}"
   ],
   "outputs": [],
   "execution_count": null
  },
  {
   "metadata": {},
   "cell_type": "code",
   "source": "",
   "outputs": [],
   "execution_count": null
  }
 ],
 "metadata": {
  "kernelspec": {
   "display_name": "Python 3 (ipykernel)",
   "language": "python",
   "name": "python3"
  },
  "language_info": {
   "codemirror_mode": {
    "name": "ipython",
    "version": 3
   },
   "file_extension": ".py",
   "mimetype": "text/x-python",
   "name": "python",
   "nbconvert_exporter": "python",
   "pygments_lexer": "ipython3",
   "version": "3.9.19"
  },
  "toc": {
   "base_numbering": 1,
   "nav_menu": {
    "height": "473px",
    "width": "381px"
   },
   "number_sections": true,
   "sideBar": true,
   "skip_h1_title": false,
   "title_cell": "Table of Contents",
   "title_sidebar": "Contents",
   "toc_cell": false,
   "toc_position": {
    "height": "740px",
    "left": "0px",
    "right": "1407.6666259765625px",
    "top": "112px",
    "width": "211.705px"
   },
   "toc_section_display": "block",
   "toc_window_display": true
  },
  "widgets": {
   "application/vnd.jupyter.widget-state+json": {
    "state": {},
    "version_major": 2,
    "version_minor": 0
   }
  }
 },
 "nbformat": 4,
 "nbformat_minor": 4
}<|MERGE_RESOLUTION|>--- conflicted
+++ resolved
@@ -17,16 +17,10 @@
     "from metapool.plate import PlateReplication\n",
     "from metapool import (make_sample_sheet, requires_dilution, dilute_gDNA,\n",
     "                      find_threshold, autopool, add_controls, compress_plates, \n",
-<<<<<<< HEAD
-    "                      TUBECODE_KEY, QIITA_ID_KEY, SAMPLE_NAME_KEY)\n",
-    "from metapool.sample_sheet import (\n",
-    "    _STANDARD_METAG_SHEET_TYPE, _ABSQUANT_SHEET_TYPE, make_sections_dict)\n",
-=======
     "                      TUBECODE_KEY, SAMPLE_NAME_KEY)\n",
     "from metapool.mp_strings import PM_SAMPLE_KEY\n",
     "from metapool.sample_sheet import (\n",
     "    STANDARD_METAG_SHEET_TYPE, ABSQUANT_SHEET_TYPE, make_sections_dict)\n",
->>>>>>> 71616562
     "%watermark -i -v -iv -m -h -p metapool,sample_sheet,openpyxl -u"
    ],
    "outputs": [],
@@ -51,7 +45,6 @@
     "Next, you'll use a Compression Layout form to generate a 384-well dataframe of the sample well-locations and associated extraction plate metadata [`Project Name`, `Project Plate`, `Project Abbreviation`, `Plate elution volume`] The Compression Layout form will import 96-well plate layouts from **VisionMate plate reader output files**, and will assign a 384-well sample well-location based on the 384-well quadrant (`Plate Position`) each 96-well plate is occupying. Then, you'll compare the matrix tube barcodes in your 384-well plate with those stored in folders documenting control matrix tubes to automatically assign controls using the add_controls() function, followed by a validation step. \n",
     "\n",
     "Next, you will merge the sample gDNA concentration **quantification file** from the MiniPico assay, which will enable to you to automatically make a **normalization pick list** for starting the shotgun library prep itself. You can also visualize these concentrations on the plate, allowing you to double check the plate map and gDNA concentration read.\n",
-    "You'll start out with a **sample accession file**, which links each sample to its appropriate matrix tube barcode. Then you'll read in the sample information from a Qiita metadata file. \n",
     "\n",
     "You'll then automatically assign barcodes to each sample by specifying a **plate counter**, producing a unique **index pick list** for barcode addition prior to PCR.\n",
     "\n",
@@ -175,7 +168,6 @@
    ],
    "outputs": [],
    "execution_count": null
-<<<<<<< HEAD
   },
   {
    "metadata": {},
@@ -184,8 +176,8 @@
     "# CONSTANTS: Users, DO NOT CHANGE THESE\n",
     "# values without consulting with tech team\n",
     "SHEET_TYPE_VERSIONS = {\n",
-    "    _STANDARD_METAG_SHEET_TYPE: '102',  # version supporting SampleContext\n",
-    "    _ABSQUANT_SHEET_TYPE: '10'\n",
+    "    STANDARD_METAG_SHEET_TYPE: '101',  # version supporting SampleContext\n",
+    "    ABSQUANT_SHEET_TYPE: '11'\n",
     "}\n",
     "\n",
     "BIOINFO_BASE = {\n",
@@ -275,49 +267,19 @@
    "metadata": {},
    "cell_type": "markdown",
    "source": "Now use the metadata to link the study info into the sample accession dataframe:"
-=======
->>>>>>> 71616562
-  },
-  {
-   "metadata": {},
-   "cell_type": "code",
-   "source": [
-<<<<<<< HEAD
+  },
+  {
+   "metadata": {},
+   "cell_type": "code",
+   "source": [
     "extended_sample_accession_df = extend_sample_accession_df(\n",
     "    sample_accession_df, studies_info, metadata_df)\n",
     "extended_sample_accession_df.head()"
-=======
-    "# CONSTANTS: Users, DO NOT CHANGE THESE\n",
-    "# values without consulting with tech team\n",
-    "SHEET_TYPE_VERSIONS = {\n",
-    "    STANDARD_METAG_SHEET_TYPE: '101',  # version supporting SampleContext\n",
-    "    ABSQUANT_SHEET_TYPE: '11'\n",
-    "}\n",
-    "\n",
-    "BIOINFO_BASE = {\n",
-    "    'ForwardAdapter': 'GATCGGAAGAGCACACGTCTGAACTCCAGTCAC',\n",
-    "    'ReverseAdapter': 'GATCGGAAGAGCGTCGTGTAGGGAAAGGAGTGT',\n",
-    "    'library_construction_protocol': 'Knight Lab Kapa HyperPlus',\n",
-    "    # The BarcodesAreRC value is no longer used, but is still checked for\n",
-    "    # by the validation while making the sample sheet, so put in a dummy value\n",
-    "    'BarcodesAreRC': 'True'\n",
-    "}\n",
-    "\n",
-    "WELL_COL = 'Well'\n",
-    "LIB_WELL_COL = 'Library Well'\n",
-    "\n",
-    "# Mask arrays for even and odd rows and columns\n",
-    "EVEN_ROWS = [x for x in range(16) if x % 2 == 0]\n",
-    "ODD_ROWS = [x for x in range(16) if x % 2 == 1]\n",
-    "EVEN_COLS = [x for x in range(24) if x % 2 == 0]\n",
-    "ODD_COLS = [x for x in range(24) if x % 2 == 1]"
->>>>>>> 71616562
-   ],
-   "outputs": [],
-   "execution_count": null
-  },
-  {
-<<<<<<< HEAD
+   ],
+   "outputs": [],
+   "execution_count": null
+  },
+  {
    "metadata": {},
    "cell_type": "markdown",
    "source": "### Part 1 of 4, Step 3 of 8: Assign the compression layout and add controls"
@@ -330,111 +292,14 @@
     "# have to be entered manually in both places)\n",
     "extended_compression_layout = extend_compression_layout_info(\n",
     "    compression_layout, studies_info)"
-=======
-   "metadata": {},
-   "cell_type": "code",
-   "source": [
-    "def get_studies_attr_list(studies_dict, desired_key):\n",
-    "    return [x[desired_key] for x in studies_dict]"
->>>>>>> 71616562
-   ],
-   "outputs": [],
-   "execution_count": null
-  },
-  {
-   "metadata": {},
-<<<<<<< HEAD
-   "cell_type": "code",
-   "source": [
-=======
-   "cell_type": "markdown",
-   "source": "### Part 1 of 4, Step 1 of 8: Read in sample accession files"
-  },
-  {
-   "metadata": {},
-   "cell_type": "code",
-   "source": [
-    "# read in the sample accession files\n",
-    "sample_accession_fps = get_studies_attr_list(\n",
-    "    studies_info, 'sample_accession_fp')\n",
-    "sample_accession_df = join_dfs_from_files(\n",
-    "    sample_accession_fps, [SAMPLE_NAME_KEY, TUBECODE_KEY])\n",
-    "sample_accession_df.shape"
-   ],
-   "outputs": [],
-   "execution_count": null
-  },
-  {
-   "metadata": {},
-   "cell_type": "code",
-   "source": "sample_accession_df.head()",
-   "outputs": [],
-   "execution_count": null
-  },
-  {
-   "metadata": {},
-   "cell_type": "markdown",
-   "source": "### Part 1 of 4, Step 2 of 8: Read in the sample info from Qiita"
-  },
-  {
-   "metadata": {},
-   "cell_type": "code",
-   "source": [
-    "# read in the qiita metadata files\n",
-    "qiita_metadata_fps = get_studies_attr_list(studies_info, 'qiita_metadata_fp')\n",
-    "metadata_df = join_dfs_from_files(\n",
-    "    qiita_metadata_fps, [SAMPLE_NAME_KEY, QIITA_STUDY_ID_KEY], \n",
-    "    opt_cols_to_extract=['tube_id'], unique_cols=[SAMPLE_NAME_KEY])\n",
-    "metadata_df.shape"
-   ],
-   "outputs": [],
-   "execution_count": null
-  },
-  {
-   "metadata": {},
-   "cell_type": "code",
-   "source": "metadata_df.head()",
-   "outputs": [],
-   "execution_count": null
-  },
-  {
-   "metadata": {},
-   "cell_type": "markdown",
-   "source": "Now use the metadata to link the study info into the sample accession dataframe:"
-  },
-  {
-   "metadata": {},
-   "cell_type": "code",
-   "source": [
-    "extended_sample_accession_df = extend_sample_accession_df(\n",
-    "    sample_accession_df, studies_info, metadata_df)\n",
-    "extended_sample_accession_df.head()"
-   ],
-   "outputs": [],
-   "execution_count": null
-  },
-  {
-   "metadata": {},
-   "cell_type": "markdown",
-   "source": "### Part 1 of 4, Step 3 of 8: Assign the compression layout and add controls"
-  },
-  {
-   "metadata": {},
-   "cell_type": "code",
-   "source": [
-    "# copy study info into the compression layout dictionary (so that it doesn't \n",
-    "# have to be entered manually in both places)\n",
-    "extended_compression_layout = extend_compression_layout_info(\n",
-    "    compression_layout, studies_info)"
-   ],
-   "outputs": [],
-   "execution_count": null
-  },
-  {
-   "metadata": {},
-   "cell_type": "code",
-   "source": [
->>>>>>> 71616562
+   ],
+   "outputs": [],
+   "execution_count": null
+  },
+  {
+   "metadata": {},
+   "cell_type": "code",
+   "source": [
     "plate_df = compress_plates(extended_compression_layout, \n",
     "                           extended_sample_accession_df, well_col=WELL_COL)\n",
     "plate_df.head()"
@@ -454,11 +319,7 @@
    "metadata": {},
    "cell_type": "code",
    "source": [
-<<<<<<< HEAD
-    "nas_mask = plate_df['Sample'].isna()\n",
-=======
     "nas_mask = plate_df[PM_SAMPLE_KEY].isna()\n",
->>>>>>> 71616562
     "plate_df[nas_mask].shape"
    ],
    "outputs": [],
@@ -494,11 +355,7 @@
   {
    "metadata": {},
    "cell_type": "code",
-<<<<<<< HEAD
-   "source": "plate_df[plate_df['Sample'].isna()].shape",
-=======
    "source": "plate_df[plate_df[PM_SAMPLE_KEY].isna()].shape",
->>>>>>> 71616562
    "outputs": [],
    "execution_count": null
   },
@@ -611,11 +468,7 @@
     "                          well_col=WELL_COL).astype(float)\n",
     "\n",
     "# get information for annotation\n",
-<<<<<<< HEAD
-    "names = make_2D_array(plate_df, data_col='Sample', well_col=WELL_COL)\n",
-=======
     "names = make_2D_array(plate_df, data_col=PM_SAMPLE_KEY, well_col=WELL_COL)\n",
->>>>>>> 71616562
     "\n",
     "plot_plate_vals(dna_concs,\n",
     "                annot_str=names,\n",
@@ -825,11 +678,7 @@
    "cell_type": "code",
    "source": [
     "def is_absquant(a_plate_df):\n",
-<<<<<<< HEAD
-    "    return bool(np.any(plate_df['syndna_pool_number'].unique()))"
-=======
     "    return bool(np.any(a_plate_df['syndna_pool_number'].unique()))"
->>>>>>> 71616562
    ],
    "outputs": [],
    "execution_count": null
@@ -854,11 +703,7 @@
     "            np.zeros(plate_df.shape[0]),\n",
     "            np.repeat(syndna_well,plate_df.shape[0]),\n",
     "            dest_wells = np.array(plate_df[well_col]),\n",
-<<<<<<< HEAD
-    "            sample_names = np.array(plate_df['Sample']),\n",
-=======
     "            sample_names = np.array(plate_df[PM_SAMPLE_KEY]),\n",
->>>>>>> 71616562
     "            sample_plates = np.repeat(syndna_plate,plate_df.shape[0]))"
    ],
    "outputs": [],
@@ -909,11 +754,7 @@
     "    np.array(plate_df['Normalized water volume']),\n",
     "    np.array(plate_df['Well']),\n",
     "    dest_wells = np.array(plate_df[well_col]),\n",
-<<<<<<< HEAD
-    "    sample_names = np.array(plate_df['Sample']),\n",
-=======
     "    sample_names = np.array(plate_df[PM_SAMPLE_KEY]),\n",
->>>>>>> 71616562
     "    sample_plates = np.array(plate_df['Compressed Plate Name']),\n",
     "    dna_concs = np.array(plate_df['Sample DNA Concentration']))"
    ],
@@ -1031,11 +872,7 @@
     "plate_counter = 144\n",
     "starting_combo = ((plate_counter - 1) % 384) * 384\n",
     "\n",
-<<<<<<< HEAD
-    "indices = assign_index(len(plate_df['Sample']), index_combos, \n",
-=======
     "indices = assign_index(len(plate_df[PM_SAMPLE_KEY]), index_combos, \n",
->>>>>>> 71616562
     "                       start_idx=starting_combo).reset_index()\n",
     "\n",
     "plate_df = pd.concat([plate_df, indices], axis=1)\n",
@@ -1057,12 +894,8 @@
    "cell_type": "code",
    "metadata": {},
    "source": [
-<<<<<<< HEAD
-    "index_picklist = format_index_picklist(plate_df['Sample'], plate_df[well_col], indices)"
-=======
     "index_picklist = format_index_picklist(\n",
     "    plate_df[PM_SAMPLE_KEY], plate_df[well_col], indices)"
->>>>>>> 71616562
    ],
    "outputs": [],
    "execution_count": null
@@ -1486,13 +1319,8 @@
    "cell_type": "code",
    "source": [
     "# Determine the sample sheet type to make\n",
-<<<<<<< HEAD
-    "expt_type = _ABSQUANT_SHEET_TYPE if is_absquant(plate_df) \\\n",
-    "    else _STANDARD_METAG_SHEET_TYPE\n",
-=======
     "expt_type = ABSQUANT_SHEET_TYPE if is_absquant(plate_df) \\\n",
     "    else STANDARD_METAG_SHEET_TYPE\n",
->>>>>>> 71616562
     "expt_type"
    ],
    "outputs": [],
@@ -1512,12 +1340,8 @@
    "cell_type": "code",
    "source": [
     "# Set bcl2fastq-compatible sample ids\n",
-<<<<<<< HEAD
-    "plate_df['sample sheet Sample_ID'] = plate_df['Sample'].map(bcl_scrub_name)\n",
-=======
     "plate_df['sample sheet Sample_ID'] = \\\n",
     "    plate_df[PM_SAMPLE_KEY].map(bcl_scrub_name)\n",
->>>>>>> 71616562
     "plate_df"
    ],
    "outputs": [],
@@ -1571,11 +1395,7 @@
    "metadata": {},
    "source": [
     "# Write the iseq samplesheet as .csv\n",
-<<<<<<< HEAD
-    "iseq_sample_sheet_fp = './test_output/SampleSheets/YYYY_MM_DD_Celeste_Adaptation_12986_16_17_18_21_samplesheet_iseq.csv'\n",
-=======
     "iseq_sample_sheet_fp = './test_output/SampleSheets/YYYY_MM_DD_Celeste_Adaptation_12986_16_17_18_21_matrix_samplesheet_iseq.csv'\n",
->>>>>>> 71616562
     "\n",
     "if os.path.isfile(iseq_sample_sheet_fp):\n",
     "    print(\"Warning! This file exists already.\")"
@@ -1618,11 +1438,7 @@
    "cell_type": "code",
    "source": [
     "# Write the novaseq samplesheet as .csv\n",
-<<<<<<< HEAD
-    "novaseq_sample_sheet_fp = './test_output/SampleSheets/YYYY_MM_DD_Celeste_Adaptation_12986_16_17_18_21_samplesheet_novaseq.csv'\n",
-=======
     "novaseq_sample_sheet_fp = './test_output/SampleSheets/YYYY_MM_DD_Celeste_Adaptation_12986_16_17_18_21_matrix_samplesheet_novaseq.csv'\n",
->>>>>>> 71616562
     "\n",
     "if os.path.isfile(novaseq_sample_sheet_fp):\n",
     "    print(\"Warning! This file exists already.\")"
