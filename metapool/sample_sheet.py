--- conflicted
+++ resolved
@@ -16,11 +16,9 @@
 from metapool.metapool import (bcl_scrub_name, sequencer_i5_index,
                                REVCOMP_SEQUENCERS, TUBECODE_KEY)
 from metapool.plate import ErrorMessage, WarningMessage, PlateReplication
-<<<<<<< HEAD
 from collections import OrderedDict
 
 
-=======
 from metapool.controls import SAMPLE_CONTEXT_COLS, \
     get_all_projects_in_context, is_blank, get_controls_details_from_context, \
     get_delimited_controls_details_from_compressed_plate, \
@@ -48,7 +46,6 @@
 TELLSEQ_METAG_SHEET_TYPE = 'tellseq_metag'
 TELLSEQ_ABSQUANT_SHEET_TYPE = 'tellseq_absquant'
 ABSQUANT_SHEET_TYPE = 'abs_quant_metag'
->>>>>>> 6932f0ce
 _AMPLICON = 'TruSeq HT'
 _DUMMY_SHEET_TYPE = 'dummy_amp'
 _PLACEHOLDER_EXPT_NAME = 'RKL_experiment'
@@ -60,15 +57,11 @@
 # happen coincidentally to be the same, in which case they probably shouldn't.
 _METAGENOMIC = 'Metagenomic'
 _METATRANSCRIPTOMIC = 'Metatranscriptomic'
-<<<<<<< HEAD
-_STANDARD_METAG_SHEET_TYPE = 'standard_metag'
-_STANDARD_METAT_SHEET_TYPE = 'standard_metat'
 _DUMMY_SHEET_TYPE = 'dummy_amp'
 _ABSQUANT_SHEET_TYPE = 'abs_quant_metag'
 _TELLSEQ_SHEET_TYPE = 'tellseq_metag'
 SHEET_TYPES = (_STANDARD_METAG_SHEET_TYPE, _ABSQUANT_SHEET_TYPE,
                _STANDARD_METAT_SHEET_TYPE, _TELLSEQ_SHEET_TYPE)
-=======
 
 SS_SAMPLE_ID_KEY = 'Sample_ID'
 
@@ -129,7 +122,6 @@
             'i5 name': 'I5_Index_ID',
             'i5 sequence': 'index2'
         })
->>>>>>> 6932f0ce
 
 
 class KLSampleSheet(sample_sheet.SampleSheet):
@@ -352,21 +344,6 @@
                         self.add_sample(
                             sample_sheet.Sample(dict(zip(section_header,
                                                          line))))
-<<<<<<< HEAD
-                    # NB: This only works because [Data] segment has
-                    # historically had more columns than [Bioinformatics].
-                    # When the latter is larger, this check will cause valid
-                    # sample-sheets to fail because they have trailing ','
-                    # (empty columns) just like any other section. The
-                    # alternative is to force the exact number of columns for
-                    # the [Data] section only.
-                    # elif any(key == '' for key in line):
-                    #    raise ValueError(
-                    #        f'Header for [Data] section is not allowed to '
-                    #        f'have empty fields: {line}'
-                    #    )
-=======
->>>>>>> 6932f0ce
                     else:
                         line = remove_trailing_empties(line)
                         if any(key == '' for key in line):
@@ -1849,12 +1826,8 @@
              MetagenomicSampleSheetv102, MetagenomicSampleSheetv101,
              MetagenomicSampleSheetv100, MetagenomicSampleSheetv90,
              AbsQuantSampleSheetv10, MetatranscriptomicSampleSheetv0,
-<<<<<<< HEAD
-             MetatranscriptomicSampleSheetv10, TellSeqSampleSheetv10]
-=======
              MetatranscriptomicSampleSheetv10, TellseqMetagSampleSheetv10,
              TellseqAbsquantMetagSampleSheetv10]
->>>>>>> 6932f0ce
 
     # For our purposes here we need to instantiate a DFSheet but we don't
     # need to hold onto it after parsing the header.
@@ -1968,18 +1941,14 @@
 
     return sheet
 
-
-<<<<<<< HEAD
+  
 def set_lane_number_in_sheet(sample_sheet_path, lane):
     sheet = DFSheet(sample_sheet_path)
     sheet.frames['Data']['Lane'] = int(lane)
     sheet.to_csv(sample_sheet_path)
 
-
-def make_sample_sheet(metadata, table, sequencer, lanes, strict=True):
-=======
+    
 def make_sample_sheet(metadata, table, sequencer, lanes, strict=None):
->>>>>>> 6932f0ce
     """Write a valid sample sheet
 
     Parameters
