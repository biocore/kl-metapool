import csv
import collections
import warnings
from datetime import datetime
from itertools import chain, repeat, islice
from json import loads as json_loads
import sample_sheet
import pandas as pd
from types import MappingProxyType
from metapool.mp_strings import parse_project_name, \
    get_qiita_id_from_project_name, \
    SAMPLES_DETAILS_KEY, SAMPLE_NAME_KEY, SAMPLE_PROJECT_KEY, \
    CONTAINS_REPLICATES_KEY, ORIG_NAME_KEY, EXPT_DESIGN_DESC_KEY, \
    PM_PROJECT_NAME_KEY, PM_PROJECT_PLATE_KEY, PM_BLANK_KEY, QIITA_ID_KEY, \
    PROJECT_FULL_NAME_KEY
from metapool.metapool import (bcl_scrub_name, sequencer_i5_index,
                               REVCOMP_SEQUENCERS, TUBECODE_KEY)
from metapool.plate import ErrorMessage, WarningMessage, PlateReplication
from metapool.controls import SAMPLE_CONTEXT_COLS, \
    get_all_projects_in_context, is_blank, get_controls_details_from_context, \
    get_delimited_controls_details_from_compressed_plate, \
    make_manual_control_details, denormalize_controls_details

_BIOINFORMATICS_KEY = 'Bioinformatics'
_CONTACT_KEY = 'Contact'
_SAMPLE_CONTEXT_KEY = 'SampleContext'
_HEADER_KEY = 'Header'
_READS_KEY = 'Reads'
_SETTINGS_KEY = 'Settings'
_DATA_KEY = 'Data'
_ASSAY_KEY = 'Assay'
_SS_SAMPLE_PROJECT_KEY = 'Sample_Project'
_SS_QIITA_ID_KEY = 'QiitaID'
_SS_SAMPLE_NAME_KEY = 'Sample_Name'
_EXPERIMENT_NAME_KEY = 'Experiment Name'
_EMAIL_KEY = 'Email'
_HUMAN_FILTERING_KEY = 'HumanFiltering'
_SHEET_TYPE_KEY = 'SheetType'
_SHEET_VERSION_KEY = 'SheetVersion'

STANDARD_METAG_SHEET_TYPE = 'standard_metag'
STANDARD_METAT_SHEET_TYPE = 'standard_metat'
ABSQUANT_SHEET_TYPE = 'abs_quant_metag'
_AMPLICON = 'TruSeq HT'
_DUMMY_SHEET_TYPE = 'dummy_amp'
_PLACEHOLDER_EXPT_NAME = 'RKL_experiment'

# NB: These two string literals are assigned to (totally independent) public
# constants in the qp_klp Step module, and then used throughout qp_klp.  I
# don't know if those literals and these come from the same place (in
# which case they should share a single definition), or whether they just
# happen coincidentally to be the same, in which case they probably shouldn't.
_METAGENOMIC = 'Metagenomic'
_METATRANSCRIPTOMIC = 'Metatranscriptomic'

SS_SAMPLE_ID_KEY = 'Sample_ID'


# MappingProxyType is used to make the dictionary immutable.
# NOTE that key order is (a) important and (b) preserved; as of Python 3.7,
# insertion order is preserved in dictionaries (cite:
# https://mail.python.org/pipermail/python-dev/2017-December/151283.html ).
_BASE_BIOINFORMATICS_COLS = MappingProxyType(
    {_SS_SAMPLE_PROJECT_KEY: str,
     _SS_QIITA_ID_KEY: str,
     'BarcodesAreRC': bool,
     'ForwardAdapter': str,
     'ReverseAdapter': str,
     _HUMAN_FILTERING_KEY: bool,
     'library_construction_protocol': str,
     EXPT_DESIGN_DESC_KEY: str
     })
_BIOINFORMATICS_COLS_W_REP_SUPPORT = MappingProxyType(
    _BASE_BIOINFORMATICS_COLS | {CONTAINS_REPLICATES_KEY: bool})
_CONTACT_COLS = MappingProxyType({
    _SS_SAMPLE_PROJECT_KEY: str,
    _EMAIL_KEY: str})

# Note that there doesn't appear to be a difference between 95, 99, and 100
# beyond the value observed in 'Well_description' column. The real
# difference is between standard_metag and abs_quant_metag.
_BASE_DATA_COLUMNS = (SS_SAMPLE_ID_KEY, _SS_SAMPLE_NAME_KEY, 'Sample_Plate',
                      'well_id_384', 'I7_Index_ID', 'index', 'I5_Index_ID',
                      'index2', _SS_SAMPLE_PROJECT_KEY, 'Well_description')

_BASE_CARRIED_PREP_COLUMNS = (EXPT_DESIGN_DESC_KEY, 'i5_index_id',
                              'i7_index_id', 'index', 'index2',
                              'library_construction_protocol',
                              SAMPLE_NAME_KEY, 'sample_plate',
                              'sample_project', 'well_description',
                              'well_id_384')

_ELUTION_VOL_KEY = 'vol_extracted_elution_ul'

_BASE_METAG_REMAPPER = MappingProxyType({
            'sample sheet Sample_ID': SS_SAMPLE_ID_KEY,
            'Sample': _SS_SAMPLE_NAME_KEY,
            PM_PROJECT_PLATE_KEY: 'Sample_Plate',
            'Well': 'well_id_384',
            'i7 name': 'I7_Index_ID',
            'i7 sequence': 'index',
            'i5 name': 'I5_Index_ID',
            'i5 sequence': 'index2',
            PM_PROJECT_NAME_KEY: _SS_SAMPLE_PROJECT_KEY,
        })


class KLSampleSheet(sample_sheet.SampleSheet):
    _ASSAYS = frozenset({_AMPLICON, _METAGENOMIC, _METATRANSCRIPTOMIC})
    _BIOINFORMATICS_AND_CONTACT = MappingProxyType({
        _BIOINFORMATICS_KEY: None,
        _CONTACT_KEY: None
    })

    _KL_ADDTL_DF_SECTIONS = MappingProxyType({
        _BIOINFORMATICS_KEY: _BASE_BIOINFORMATICS_COLS,
        _CONTACT_KEY: _CONTACT_COLS,
    })

    _HEADER = MappingProxyType({
        'IEMFileVersion': '4',
        _SHEET_TYPE_KEY: None,
        _SHEET_VERSION_KEY: None,
        'Investigator Name': 'Knight',
        _EXPERIMENT_NAME_KEY: _PLACEHOLDER_EXPT_NAME,
        'Date': None,
        'Workflow': 'GenerateFASTQ',
        'Application': 'FASTQ Only',
        _ASSAY_KEY: None,
        'Description': '',
        'Chemistry': 'Default',
    })

    _READS = MappingProxyType({
        'Read1': 151,
        'Read2': 151
    })

    _SETTINGS = MappingProxyType({
        'ReverseComplement': '0',
        'MaskShortReads': '1',
        'OverrideCycles': 'Y151;I8N2;I8N2;Y151'
    })

    _ALL_METADATA = MappingProxyType({
        **_HEADER, **_SETTINGS, **_READS, **_BIOINFORMATICS_AND_CONTACT})

    # If modifying, see issue #233
    sections = (_HEADER_KEY, _READS_KEY, _SETTINGS_KEY, _DATA_KEY,
                _BIOINFORMATICS_KEY, _CONTACT_KEY)

    _ORDERED_BY_DATA_COLUMNS = False

    # NB: Inside `make_sample_sheet`, the 'Well_description' column is
    # (over)written by concatenating project plate, sample, and well.
    # So it is required in the sense that it has to be present in the sample
    # sheet, but it is not required in the sense that it has to be provided
    # by a user when they create a sample sheet through this module.
    _data_columns = (SS_SAMPLE_ID_KEY, _SS_SAMPLE_NAME_KEY, 'Sample_Plate',
                     'Sample_Well', 'I7_Index_ID', 'index', 'I5_Index_ID',
                     'index2', _SS_SAMPLE_PROJECT_KEY, 'Well_description')

    _column_alts = MappingProxyType({'well_description': 'Well_description',
                                     'description': 'Well_description',
                                     'Description': 'Well_description',
                                     'sample_plate': 'Sample_Plate'})

    _CARRIED_PREP_COLUMNS = (EXPT_DESIGN_DESC_KEY, 'i5_index_id',
                             'i7_index_id', 'index', 'index2',
                             'library_construction_protocol',
                             SAMPLE_NAME_KEY,
                             'sample_plate', 'sample_project',
                             'well_description', 'Sample_Well', 'Lane')

    _GENERATED_PREP_COLUMNS = ('center_name', 'center_project_name',
                               'instrument_model', 'lane', 'platform',
                               'run_center', 'run_date', 'run_prefix', 'runid',
                               'sequencing_meth')

    @property
    def CARRIED_PREP_COLUMNS(self):
        return list(self._CARRIED_PREP_COLUMNS)

    @property
    def GENERATED_PREP_COLUMNS(self):
        return list(self._GENERATED_PREP_COLUMNS)

    def __new__(cls, path=None, *args, **kwargs):
        """
            Override so that base class cannot be instantiated.
        """
        if cls is KLSampleSheet:
            raise TypeError(
                f"only children of '{cls.__name__}' may be instantiated")

        instance = super(KLSampleSheet, cls).__new__(cls, *args, **kwargs)
        return instance

    def __init__(self, path=None, *args, **kwargs):
        """Knight Lab's SampleSheet subclass

        Includes a number of parsing and writing changes to allow for the
        inclusion of the Bioinformatics and Contact sections.

        The majority of the code in the _parse and write methods are copied
        from release 0.11.0 https://tinyurl.com/clintval-sample-sheet

        Parameters
        ----------
        path: str, optional
            File path to the sample sheet to load.

        Attributes
        ----------
        Header: sample_sheet.Section
            Header section of the sample sheet.
        Reads: sample_sheet.Section
            Reads section of the sample sheet
        Settings: sample_sheet.Section
            Settings section of the sample sheet.
        Bioinformatics: pd.DataFrame
            Bioinformatics section of the sample sheet.
        Contact: pd.DataFrame
            Contact section of the sample sheet.
        path: str
            File path where the data was parsed from.
        """
        # don't pass the path argument to avoid the superclass from parsing
        # the data.
        super().__init__()
        self._remapper = None

        self.Bioinformatics = None
        self.Contact = None
        self.path = path

        if self.path:
            self._parse(self.path)

            # Convert the boolean parameters from strings to booleans.
            # Ignore any messages returned because we are not validating,
            # just converting datatypes.
            self._normalize_df_sections_booleans()

    def _parse(self, path):
        section_name = ''
        section_header = None

        def _is_empty(csv_line):
            return not ''.join(csv_line).strip()

        with open(path, encoding=self._encoding) as handle:
            lines = list(csv.reader(handle, skipinitialspace=True))

            # Comments at the top of the file are no longer supported. Only
            # handle comments if they are contiguous and in the first block of
            # lines. Otherwise if comments are found halfway through the file
            # that will result in an error.
            #
            # Empty lines are ignored
            show_warning = False
            while len(lines) and (_is_empty(lines[0]) or
                                  lines[0][0].startswith('# ')):
                lines.pop(0)
                show_warning = True
            if show_warning:
                message = (f"Comments at the beginning of the sample sheet "
                           f"are no longer supported. This information will "
                           f"be ignored. Please use the {_CONTACT_KEY} "
                           f"section instead")
                warnings.warn(message)

            for i, line in enumerate(lines):
                # Skip to next line if this line is empty to support formats of
                # sample sheets with multiple newlines as section seperators.
                #
                #   https://github.com/clintval/sample-sheet/issues/46
                #
                if _is_empty(line):
                    continue

                # Raise exception if we encounter invalid characters.
                if any(
                    character not in sample_sheet.VALID_ASCII
                    for character in set(''.join(line))
                ):
                    raise ValueError(
                        f'Sample sheet contains invalid characters on line '
                        f'{i + 1}: {"".join(line)}'
                    )

                header_match = self._section_header_re.match(line[0])

                # If we enter a section save its name and continue to next
                # line.
                if header_match:
                    section_name, *_ = header_match.groups()
                    if (
                        section_name not in self._sections
                        and section_name not in type(self).sections
                    ):
                        self.add_section(section_name)

                    if section_header is not None:
                        section_header = None
                    continue

                # [Reads] - vertical list of integers.
                if section_name == _READS_KEY:
                    self.Reads.append(int(line[0]))
                    continue

                # [Data] - delimited data with the first line a header.
                elif section_name == _DATA_KEY:
                    if section_header is not None:
                        self.add_sample(
                            sample_sheet.Sample(dict(zip(section_header,
                                                         line))))
                    elif any(key == '' for key in line):
                        raise ValueError(
                            f'Header for [{_DATA_KEY}] section is not allowed '
                            f'to have empty fields: {line}'
                        )
                    else:
                        section_header = self._process_section_header(line)
                    continue

                elif section_name in self._KL_ADDTL_DF_SECTIONS:
                    if getattr(self, section_name) is not None:
                        # vals beyond the header are empty values so don't add
                        # them
                        line = line[:len(getattr(self, section_name).columns)]
                        df = getattr(self, section_name)
                        df.loc[len(df)] = line
                    else:
                        # CSV rows are padded to include commas for the longest
                        # line in the file, so we remove them to avoid creating
                        # empty columns
                        col_names = [value for value in line if value != '']
                        setattr(self, section_name,
                                pd.DataFrame(columns=col_names))
                    continue

                # [<Other>]
                else:
                    key, value, *_ = line
                    section = getattr(self, section_name)
                    section[key] = value
                    continue

    def _extend_remapper(self, addtl_remapper):
        curr_remapper = getattr(self, '_remapper', {})
        return MappingProxyType(curr_remapper | addtl_remapper)

    def set_override_cycles(self, value):
        # assume that any value including None is valid.
        # None should be silently converted to empty string as a truly
        # empty value would be better than None or na.
        if value is None:
            value = ''

        self.Settings['OverrideCycles'] = value

    def _process_section_header(self, columns):
        for i in range(0, len(columns)):
            if columns[i] in KLSampleSheet._column_alts:
                # overwrite existing alternate name w/internal representation.
                columns[i] = KLSampleSheet._column_alts[columns[i]]
        return columns

    def write(self, handle, blank_lines=1) -> None:
        """Write to a file-like object.

        Parameters
        ----------
        handle: file_like
            Object with a write method.
        blank_lines: int
            Number of blank lines to write between sections
        """
        if not isinstance(blank_lines, int) or blank_lines <= 0:
            raise ValueError('Number of blank lines must be a positive int.')

        def _get_section_len(section_name):
            section_df = getattr(self, section_name)
            if section_df is None:
                return 0
            return len(section_df.columns)

        section_lens = list(map(_get_section_len, self._KL_ADDTL_DF_SECTIONS))
        # NB: the added [2] ensures the list always contains at least the value
        # 2, which is the default number of columns if all others are zero.
        all_lens = [len(self.all_sample_keys)] + section_lens + [2]
        csv_width = max(all_lens)
        writer = csv.writer(handle)

        def pad_iterable(iterable, size, padding=''):
            return list(islice(chain(iterable, repeat(padding)), size))

        def write_blank_lines(a_writer, n=blank_lines, width=None):
            if width is None:
                width = csv_width
            for i in range(n):
                a_writer.writerow(pad_iterable([], width))

        for title in self.sections:
            writer.writerow(pad_iterable([f'[{title}]'], csv_width))

            # Data is not a section in this class
            if title != _DATA_KEY:
                section = getattr(self, title)

            if title == _READS_KEY:
                for read in self.Reads:
                    writer.writerow(pad_iterable([read], csv_width))
            elif title == _DATA_KEY:
                if self._ORDERED_BY_DATA_COLUMNS:
                    # order according to the expected column order.  If there
                    # are columns other than the expected ones, put them at the
                    # end in alphabetical order.
                    extra_cols = set(self.all_sample_keys) - \
                                 set(self._get_expected_data_columns())
                    expected_cols = set(self.all_sample_keys) - extra_cols
                    col_order = \
                        [x for x in self._get_expected_data_columns()
                         if x in expected_cols] + sorted(list(extra_cols))
                else:
                    # legacy behavior
                    col_order = self.all_sample_keys

                writer.writerow(pad_iterable(col_order, csv_width))

                for sample in self.samples:
                    line = [getattr(sample, k) for k in col_order]
                    writer.writerow(pad_iterable(line, csv_width))

            elif title in self._KL_ADDTL_DF_SECTIONS:
                if section is not None:
                    # these sections are represented as DataFrame objects
                    writer.writerow(pad_iterable(section.columns.tolist(),
                                                 csv_width))

                    for _, row in section.iterrows():
                        writer.writerow(pad_iterable(row.values.tolist(),
                                                     csv_width))

            else:
                for key, value in section.items():
                    writer.writerow(pad_iterable([key, value], csv_width))
            write_blank_lines(writer)

    def merge(self, sheets):
        """Merge the Data section of multiple sample sheets

        For the Date field in the Header section, we only keep the date of the
        current sheet.

        Parameters
        ----------
        sheets: list of KLSampleSheet
            The sample sheets to merge into `self`.

        Raises
        ------
        ValueError
            If the Header, Settings or Reads section is different between
            merged sheets.
        """
        for number, sheet in enumerate(sheets):
            for section in [_HEADER_KEY, _SETTINGS_KEY, _READS_KEY]:
                this, that = getattr(self, section), getattr(sheet, section)

                # For the Header section we'll ignore the Date field since that
                # is likely to be different but shouldn't be a condition to
                # prevent merging two sheets.
                if section == _HEADER_KEY:
                    if this is not None:
                        this = {k: v for k, v in this.items() if k != 'Date'}
                    if that is not None:
                        that = {k: v for k, v in that.items() if k != 'Date'}

                if this != that:
                    raise ValueError(('The %s section is different for sample '
                                     'sheet %d ') % (section, 1 + number))

            for sample in sheet.samples:
                self.add_sample(sample)

            # these sections are data frames
            for section in self._KL_ADDTL_DF_SECTIONS:
                this, that = getattr(self, section), getattr(sheet, section)

                # if both frames are not None then we concatenate the rows.
                if this is not None and that is not None:
                    for _, row in that.iterrows():
                        this.loc[len(this)] = row.copy()

                    this.drop_duplicates(keep='first', ignore_index=True,
                                         inplace=True)

                # if self's frame is None then assign a copy
                elif this is None and that is not None:
                    setattr(self, section, that.copy())
                # means that either self's is the only frame that's not None,
                # so we don't need to merge anything OR that both frames are
                # None so we have nothing to merge.
                else:
                    pass

    def _remap_table(self, table, strict):
        result = table.copy(deep=True)

        if strict:
            # All columns not defined in _remapper will be filtered result.
            result = table[self._remapper.keys()].copy()
            result.rename(self._remapper, axis=1, inplace=True)
        else:
            # if a column named 'index' is present in table, assume it is a
            # numeric index and not a sequence of bases, which is required in
            # the output. Assume the column that will become 'index' is
            # defined in _remapper.
            if 'index' in set(result.columns):
                result.drop(columns=['index'], inplace=True)

            _remapper = KLSampleSheet._column_alts | self._remapper
            result.rename(_remapper, axis=1, inplace=True)

            # result may contain additional columns that aren't allowed in the
            # [Data] section of a sample-sheet e.g.: 'Extraction Kit Lot'.
            # There may also be required columns that aren't defined in result.

            # once all columns have been renamed to their preferred names, we
            # must determine the proper set of column names for this sample-
            # sheet. For legacy classes this is simply the list of columns
            # defined in each sample-sheet version. For newer classes, this is
            # defined at run-time and requires examining the metadata that
            # will define the [Data] section.
            required_columns = self._get_expected_data_columns(table=result)
            subset = list(set(required_columns) & set(result.columns))
            result = result[subset]

        return result

    def _add_data_to_sheet(self, table, sequencer, lanes, assay, strict=True):
        if self._remapper is None:
            raise ValueError("sample-sheet does not contain a valid Assay"
                             " type.")

        # Well_description column is now defined here as the concatenation
        # of the following columns. If the column existed previously it will
        # be overwritten, otherwise it will be created here.
        well_description = table[PM_PROJECT_PLATE_KEY].astype(str) + "." + \
            table['Sample'].astype(str) + "." + table['Well'].astype(str)

        table = self._remap_table(table, strict)

        table['Well_description'] = well_description

        for column in self._get_expected_data_columns():
            if column not in table.columns:
                warnings.warn('The column %s in the sample sheet is empty' %
                              column)
                table[column] = ''

        if assay != _AMPLICON:
            table['index2'] = sequencer_i5_index(sequencer, table['index2'])

            self.Bioinformatics['BarcodesAreRC'] = str(
                sequencer in REVCOMP_SEQUENCERS)

        for lane in lanes:
            for sample in table.to_dict(orient='records'):
                sample['Lane'] = lane
                self.add_sample(sample_sheet.Sample(sample))

        return table

    def _add_metadata_to_sheet(self, metadata, sequencer):
        # set the default to avoid index errors if only one of the two is
        # provided.
        self.Reads = [self._READS['Read1'],
                      self._READS['Read2']]

        for metadata_key in self._ALL_METADATA:
            if metadata_key in self._READS:
                if metadata_key == 'Read1':
                    self.Reads[0] = metadata.get(metadata_key, self.Reads[0])
                else:
                    self.Reads[1] = metadata.get(metadata_key, self.Reads[1])

            elif metadata_key in self._SETTINGS:
                self.Settings[metadata_key] = \
                    metadata.get(metadata_key, self._SETTINGS[metadata_key])

            elif metadata_key in self._HEADER:
                if metadata_key == 'Date':
                    # we set the default value here and not in the global
                    # _HEADER dictionary to make sure the date is when the
                    # metadata is written not when the module is imported.
                    self.Header[metadata_key] = metadata.get(
                        metadata_key, datetime.today().strftime('%Y-%m-%d'))
                else:
                    self.Header[metadata_key] = \
                        metadata.get(metadata_key, self._HEADER[metadata_key])

            elif metadata_key in self._KL_ADDTL_DF_SECTIONS:
                # order the df columns to match the expected order
                temp_df = pd.DataFrame(metadata[metadata_key])
                col_order = \
                    list(self._KL_ADDTL_DF_SECTIONS[metadata_key].keys())
                if temp_df.empty:
                    temp_df = pd.DataFrame(columns=col_order)
                else:
                    if set(col_order) != set(temp_df.columns):
                        raise ValueError(
                            f"Columns in {metadata_key} section do not match "
                            f"expected columns: {col_order}")
                    temp_df = temp_df[col_order]
                setattr(self, metadata_key, temp_df)

        # Per MacKenzie's request for 16S don't include Investigator Name and
        # Experiment Name
        if metadata[_ASSAY_KEY] == _AMPLICON:
            if 'Investigator Name' in self.Header:
                del self.Header['Investigator Name']
            if _EXPERIMENT_NAME_KEY in self.Header:
                del self.Header[_EXPERIMENT_NAME_KEY]

            # these are only relevant for metagenomics because they are used in
            # bclconvert
            del self.Settings['MaskShortReads']
            del self.Settings['OverrideCycles']

        # 'MaskShortReads' and 'OverrideCycles' are not relevant for iSeq runs,
        # and can cause issues downstream.

        # Note: 'iseq' should remain at the tail of this list, since it
        # is a substring of the others.
        # NB: If modifying this list, see issue ##234!
        sequencer_types = ['novaseq', 'hiseq', 'miseq', 'miniseq', 'iseq']
        type_found = None
        for sequencer_type in sequencer_types:
            if sequencer_type in sequencer.lower():
                type_found = sequencer_type
                break

        if type_found is None:
            # if even the 'iSeq' substring could not be found, this is an
            # unlikely and unexpected value for sequencer.
            raise ValueError(f"{sequencer} isn't a known sequencer")
        elif type_found == 'iseq':
            #   Verify the settings exist before deleting them.
            if 'MaskShortReads' in self.Settings:
                del self.Settings['MaskShortReads']
            if 'OverrideCycles' in self.Settings:
                del self.Settings['OverrideCycles']

        return self

    def get_lane_number(self):
        lanes = []

        for sample in self.samples:
            lanes.append(sample.Lane)

        lanes = list(set(lanes))

        if len(lanes) > 1:
            raise ValueError("This sample-sheet contains more than one lane")

        return int(lanes[0])

    def _get_expected_data_columns(self, table=None):
        # this base (general) implementation of this method does nothing w/
        # the table parameter. It is present only for compatibility with child
        # methods.
        return self._data_columns

    def validate_and_scrub_sample_sheet(self, echo_msgs=True):
        """Validate the sample sheet and scrub invalid characters

        The character scrubbing is only applied to the Sample_Project and the
        Sample_ID columns. The main difference between this function and
        quiet_validate_and_scrub_sample_sheet is that this function will
        *always* print errors and warnings to standard output.

        Returns
        -------
        Boolean
            True if sample-sheet is valid or if only warnings were reported,
            False if one or more errors were reported.
        """
        msgs = self.quiet_validate_and_scrub_sample_sheet()

        # display Errors and Warnings directly to stdout:
        # this function is used in both Jupyter notebooks where msgs should
        # be displayed, and by other functions that simply want True or False.
        if echo_msgs:
            [msg.echo() for msg in msgs]

        # in addition to displaying any messages, return False if any Errors
        # were found, or True if there were just Warnings or no messages at
        # all.
        if not any([isinstance(m, ErrorMessage) for m in msgs]):
            return True
        else:
            return False

    def quiet_validate_and_scrub_sample_sheet(self):
        """Quietly validate the sample sheet and scrub invalid characters

        The character scrubbing is only applied to the Sample_Project and the
        Sample_ID columns.

        Returns
        -------
        list
            List of error or warning messages.
        """
        msgs = []

        # we print an error return None and exit when this happens otherwise
        # we won't be able to run other checks
        for column in self._get_expected_data_columns():
            if column not in self.all_sample_keys:
                msgs.append(ErrorMessage(f'The {column} column in the '
                                         f'{_DATA_KEY} section is missing'))

        # All children of sample_sheet.SampleSheet will have the following four
        # sections defined: ['Header', 'Reads', 'Settings', 'Data']. All
        # children of KLSampleSheet will have their columns defined in
        # child.sections. We will test only for the difference between these
        # two sets.
        for section in set(type(self).sections).difference({_HEADER_KEY,
                                                            _READS_KEY,
                                                            _SETTINGS_KEY,
                                                            _DATA_KEY}):
            if getattr(self, section) is None:
                msgs.append(ErrorMessage(f'The {section} section cannot be '
                                         'empty'))

        # For cases where a child of KLSampleSheet() is instantiated w/out a
        # filepath, the four base sections will be defined but will be empty
        # unless they are manually populated.
        for attribute in type(self)._HEADER:
            if attribute not in self.Header:
                msgs.append(ErrorMessage(f"'{attribute}' is not declared in "
                                         f"{_HEADER_KEY} section"))

        # Manually populated entries can be arbitrary. Ensure a minimal degree
        # of type consistency.
        expected_assay_type = type(self)._HEADER[_ASSAY_KEY]
        if _ASSAY_KEY in self.Header:
            if self.Header[_ASSAY_KEY] != expected_assay_type:
                msgs.append(ErrorMessage(f"'{_ASSAY_KEY}' value is not "
                                         f"'{expected_assay_type}'"))

        # For sheets that were created by loading in a sample-sheet file,
        # confirm that the SheetType in the file is what is expected from
        # the child class. This helps w/trial-and-error loads that use
        # validation to load a random sample-sheet into the correct class.
        expected_sheet_type = type(self)._HEADER[_SHEET_TYPE_KEY]
        if self.Header[_SHEET_TYPE_KEY] != expected_sheet_type:
            msgs.append(ErrorMessage(f"'{_SHEET_TYPE_KEY}' value is not "
                                     f"'{expected_sheet_type}'"))

        expected_sheet_version = int(type(self)._HEADER[_SHEET_VERSION_KEY])

        # sanitize sample-sheet SheetVersion before attempting to convert to
        # int() type. Remove any additional enclosing quotes.
        sheet_version = list(self.Header[_SHEET_VERSION_KEY])
        sheet_version = [c for c in sheet_version if c not in ['"', "'"]]
        try:
            sheet_version = int(''.join(sheet_version))
        except ValueError:
            msgs.append(ErrorMessage(f"'{self.Header[_SHEET_VERSION_KEY]}' "
                                     f"does not look like a valid value"))

        if sheet_version != expected_sheet_version:
            msgs.append(ErrorMessage(f"'{_SHEET_VERSION_KEY}' value is not "
                                     f"'{expected_sheet_version}'"))

        # if any errors are found up to this point then we can't continue with
        # the validation process.
        if msgs:
            return msgs

        # we track the updated projects as a dictionary so we can propagate
        # these changes to the Bioinformatics and Contact sections.
        # I think it's not necessary to update the _SAMPLE_CONTEXT_KEY section
        # because it uses qiita study ids, not project names, and qiita
        # study ids are not scrubbed.
        updated_samples, updated_projects = [], {}
        for sample in self.samples:
            new_sample = bcl_scrub_name(sample.Sample_ID)
            new_project = bcl_scrub_name(sample.Sample_Project)

            if new_sample != sample.Sample_ID:
                updated_samples.append(sample.Sample_ID)
                sample.Sample_ID = new_sample
            if new_project != sample.Sample_Project:
                updated_projects[sample.Sample_Project] = new_project
                sample[_SS_SAMPLE_PROJECT_KEY] = new_project

        if updated_samples:
            msgs.append(WarningMessage('The following sample names were '
                                       'scrubbed for bcl2fastq compatibility'
                                       ':\n%s' % ', '.join(updated_samples)))
        if updated_projects:
            msgs.append(WarningMessage(
                f"The following project names were scrubbed for bcl2fastq "
                f"compatibility. If the same invalid characters are "
                f"also found in the {_BIOINFORMATICS_KEY} and {_CONTACT_KEY} "
                f"sections, those will be automatically scrubbed too:\n"
                f"{', '.join(sorted(updated_projects))}"))

            # make the changes to prevent useless errors where the scrubbed
            # names fail to match between sections.
            # new pandas won't let you set value inplace on a slice
            project_remapper = {'Sample_Project': updated_projects}
            self.Contact.replace(project_remapper, inplace=True)
            self.Bioinformatics.replace(project_remapper, inplace=True)

        pairs = collections.Counter([(s.Lane, s.Sample_Project)
                                     for s in self.samples])
        # warn users when there's missing lane values
        empty_projects = [project for lane, project in pairs
                          if str(lane).strip() == '']
        if empty_projects:
            msgs.append(
                ErrorMessage(
                    'The following projects are missing a Lane value: '
                    '%s' % ', '.join(sorted(empty_projects))))

        data_project_names = {s.Sample_Project for s in self.samples}

        # project identifiers are digit groups at the end of the project name
        # preceded by an underscore, as in: CaporasoIllumina_550
        bad_projects = []
        for project_name in data_project_names:
            try:
                # don't actually need the return value here :)
                parse_project_name(project_name)
            except ValueError:
                bad_projects.append(project_name)

        if bad_projects:
            msgs.append(
                ErrorMessage(
                    f"The following project names in the "
                    f"{_SS_SAMPLE_PROJECT_KEY} column are missing a Qiita "
                    f"study identifier: "
                    f"{', '.join(sorted(bad_projects))}"))

        # check that the bioinformatics and data sections have the exact
        # same list of projects in them
        bfx_project_names = set(self.Bioinformatics[_SS_SAMPLE_PROJECT_KEY])
        not_shared = data_project_names ^ bfx_project_names
        if not_shared:
            msgs.append(
                ErrorMessage(
                    f"The following projects need to be in the {_DATA_KEY} "
                    f"and {_BIOINFORMATICS_KEY} sections: "
                    f"{', '.join(sorted(not_shared))}"))

        # contact and sample context don't have to have every project in the
        # bioinformatics section, but they can't have any project that ISN'T
        # in the bioinformatics section!
        # NB:below logic works even if there ISN'T a sample context section
        contact_project_names = set(self.Contact[_SS_SAMPLE_PROJECT_KEY])
        sample_context_project_ids = get_all_projects_in_context(
            getattr(self, _SAMPLE_CONTEXT_KEY, None))

        # for each section, the below lists the expected superset and the
        # expected subset.  Note that contacts compares project names, while
        # sample context compares qiita study ids.
        subset_sections = {
            _CONTACT_KEY: (bfx_project_names, contact_project_names),
            _SAMPLE_CONTEXT_KEY: (set(self.Bioinformatics[_SS_QIITA_ID_KEY]),
                                  set(sample_context_project_ids))}
        for curr_section, curr_sets in subset_sections.items():
            curr_missing_projects = curr_sets[1] - curr_sets[0]
            if len(curr_missing_projects) > 0:
                msgs.append(ErrorMessage((
                    f"The following projects were only found in the "
                    f"{curr_section} section: "
                    f"{', '.join(sorted(curr_missing_projects))}. "
                    f"Projects need to be listed in the {_DATA_KEY} and "
                    f"{_BIOINFORMATICS_KEY} section in order to be included "
                    f"in the {curr_section} section.")))
            # end if there are missing projects for this section
        # next section to check

        # silently convert boolean values to either True or False and generate
        # messages for all unrecognizable values.
        msgs += self._normalize_df_sections_booleans()

        # return all collected Messages, even if it's an empty list.
        return msgs

    def sample_is_a_blank(self, sample_name):
        """Check if a sample is a blank.

        Uses sample context section if available; if not, uses sample name
        format.

        Parameters
        ----------
        sample_name: str
            The name of the sample to check.

        Returns
        -------
        bool
            True if the sample is a blank, False otherwise.
        """

        # 1st ensure the input sample name occurs in the list of samples
        samples_details = self._get_samples_details()
        if sample_name not in samples_details:
            raise ValueError(f"Sample '{sample_name}' not found in the "
                             f"{_DATA_KEY} section")
        # endif sample not found

        sample_context = getattr(self, _SAMPLE_CONTEXT_KEY, None)
        # NB: this can be run with a null sample context, so no worries :)
        return is_blank(sample_name, sample_context)

    def get_controls_details(self):
        """Get the control details from the sample sheet."""
        controls_details = {}
        sample_context = getattr(self, _SAMPLE_CONTEXT_KEY, None)
        if sample_context is not None:
            controls_details = \
                get_controls_details_from_context(sample_context)
        else:
            # get the project-name-to-qiita-id mapping from bioinformatics.
            # NB: the logic in this section assumes that all sample project to
            # qiita id mappings are unique in the project-to-qiita_id direction
            # (e.g., MIDAS_10317:10317 and TMI_10317:10317 is acceptable, but
            # MIDAS_10317:10317 and MIDAS_10317:10318 is not).
            proj_name_to_qiita_id_df = self.Bioinformatics[
                [_SS_SAMPLE_PROJECT_KEY, _SS_QIITA_ID_KEY]]

            # get the control info out of the Data section
            samples_details = self._get_samples_details()
            for curr_sample_name, curr_details in samples_details.items():
                if self.sample_is_a_blank(curr_sample_name):
                    curr_name_mask = \
                        proj_name_to_qiita_id_df[_SS_SAMPLE_PROJECT_KEY] == \
                        curr_details[SAMPLE_PROJECT_KEY]
                    curr_qiita_id = proj_name_to_qiita_id_df.loc[
                        curr_name_mask, _SS_QIITA_ID_KEY].tolist()[0]
                    new_control_details = make_manual_control_details(
                        curr_sample_name, curr_qiita_id)
                    controls_details[curr_sample_name] = new_control_details
                # endif this is a blank
            # next sample
        # endif is/isn't a sample context section

        return controls_details

    def get_denormalized_controls_list(self):
        # get info on each control, showing its primary and secondary studies
        normalized_details = self.get_controls_details()

        # create info on each individual control+study combination
        # (so a control that has a primary study and two secondary studies
        # will have three entries in the denormalized_details dictionary).
        # There are no longer primary and secondary study id keys, just a
        # single qiita id key for each control. Result is a list not a dict
        # since a control name may now have >1 record.
        denormalized_details = denormalize_controls_details(normalized_details)

        # get info on all projects in the sample sheet
        project_details = self.get_projects_details()

        def _get_matching_full_project_name(qiita_id):
            matching = \
                [x[PROJECT_FULL_NAME_KEY] for x in project_details.values()
                 if x[QIITA_ID_KEY] == qiita_id]
            if len(matching) != 1:
                raise ValueError(f"Expected 1 matching project for qiita id "
                                 f"{qiita_id}, found {len(matching)}")
            return matching[0]

        # add full project name into each denormalized entry, using qiita id
        for curr_control_details in denormalized_details:
            curr_qiita_id = curr_control_details[QIITA_ID_KEY]
            curr_full_project_name = \
                _get_matching_full_project_name(curr_qiita_id)
            curr_control_details[PROJECT_FULL_NAME_KEY] = \
                curr_full_project_name
        # next denormalized control

        return denormalized_details

    def get_projects_details(self):
        # parse bioinformatics section and data section to generate a
        # durable list of project identifiers and associated sample identifiers
        results = {}

        bioinformatics = self.Bioinformatics
        for curr_project_record in bioinformatics.to_dict(orient='records'):
            curr_full_project_name = \
                curr_project_record[_SS_SAMPLE_PROJECT_KEY]
            curr_proj_dict = parse_project_name(curr_full_project_name)
            curr_proj_dict[SAMPLES_DETAILS_KEY] = {}

            if CONTAINS_REPLICATES_KEY in curr_project_record:
                curr_proj_dict[CONTAINS_REPLICATES_KEY] = \
                    curr_project_record[CONTAINS_REPLICATES_KEY]

            results[curr_full_project_name] = curr_proj_dict
        # next project

        samples_details = self._get_samples_details()
        for curr_sample_name, curr_sample_details in samples_details.items():
            curr_sample_project = curr_sample_details[SAMPLE_PROJECT_KEY]
            results[curr_sample_project][SAMPLES_DETAILS_KEY][
                curr_sample_name] = curr_sample_details
        # next sample

        return results

    def _get_samples_details(self):
        samples_dict = {}

        # Since the project-name is stored in an internal variable
        # in a third-party library, convert samples to JSON using the exposed
        # method first.
        samples = json_loads(self.to_json())[_DATA_KEY]
        for curr_sample in samples:
            curr_sample_name = curr_sample[_SS_SAMPLE_NAME_KEY]
            curr_sample_dict = {
                SAMPLE_NAME_KEY: curr_sample_name,
                SAMPLE_PROJECT_KEY: curr_sample[_SS_SAMPLE_PROJECT_KEY],
                SS_SAMPLE_ID_KEY: curr_sample[SS_SAMPLE_ID_KEY]}

            if ORIG_NAME_KEY in curr_sample:
                curr_sample_dict[ORIG_NAME_KEY] = curr_sample[ORIG_NAME_KEY]

            samples_dict[curr_sample_name] = curr_sample_dict
        # next sample

        return samples_dict

    def _normalize_df_sections_booleans(self):
        msgs = []
        for curr_section_name in self._KL_ADDTL_DF_SECTIONS:
            if hasattr(self, curr_section_name) and \
                    getattr(self, curr_section_name) is not None:
                msgs += self._normalize_section_booleans(curr_section_name)
        return msgs

    def _normalize_section_booleans(self, section_name):
        msgs = []

        def func(x):
            if type(x) is bool:
                # column type is already correct.
                return x
            elif type(x) is str:
                # strings should be converted to bool if possible.
                if x.strip().lower() == 'true':
                    return True
                elif x.strip().lower() == 'false':
                    return False

            # if value isn't recognizably True or False, leave it
            # unchanged and leave a message for the user.
            msgs.append(f"'{x}' is not 'True' or 'False'")
            return x

        section = getattr(self, section_name)
        col_info = self._KL_ADDTL_DF_SECTIONS[section_name]
        for col_name, col_type in col_info.items():
            if col_type is bool:
                if col_name in section:
                    section[col_name] = section[col_name].apply(func)
        setattr(self, section_name, section)

        return msgs

    def _validate_sample_sheet_metadata(self, metadata):
        msgs = []

        # Note: this method is used by all sample sheets, and not all
        # sample sheets include SampleContext, so it is not listed here.
        for req in [_ASSAY_KEY, _BIOINFORMATICS_KEY, _CONTACT_KEY]:
            if req not in metadata:
                msgs.append(ErrorMessage('%s is a required attribute' % req))

        # if both sections are found, then check that all the columns in all
        # extra dataframe sections are present; note that checks for the
        # contents (as opposed to mere presence) are done in the sample sheet
        # validation routine
        if _BIOINFORMATICS_KEY in metadata and _CONTACT_KEY in metadata:
            for section, cols_info in self._KL_ADDTL_DF_SECTIONS.items():
                columns = frozenset(cols_info.keys())

                for i, project in enumerate(metadata[section]):
                    if set(project.keys()) != columns:
                        message = (('In the %s section Project #%d does not '
                                    'have exactly these keys %s') %
                                   (section, i + 1, ', '.join(sorted(columns)))
                                   )
                        msgs.append(ErrorMessage(message))
                    if section == _BIOINFORMATICS_KEY:
                        if (project['library_construction_protocol'] is None or
                                project[
                                    'library_construction_protocol'] == ''):
                            message = (('In the %s section Project #%d does '
                                        'not have library_construction_'
                                        'protocol specified') %
                                       (section, i + 1))
                            msgs.append(ErrorMessage(message))
                        if (project[EXPT_DESIGN_DESC_KEY] is None or
                                project[
                                    EXPT_DESIGN_DESC_KEY] == ''):
                            message = (('In the %s section Project #%d does '
                                        'not have experiment_design_'
                                        'description specified') %
                                       (section, i + 1))
                            msgs.append(ErrorMessage(message))
        if metadata.get(_ASSAY_KEY) is not None and metadata[_ASSAY_KEY] \
                not in self._ASSAYS:
            msgs.append(ErrorMessage(f"{metadata[_ASSAY_KEY]} is not a "
                                     f"supported {_ASSAY_KEY}"))

        keys = set(metadata.keys())
        if not keys.issubset(self._ALL_METADATA):
            extra = sorted(keys - set(self._ALL_METADATA))
            msgs.append(
                ErrorMessage('These metadata keys are not supported: %s'
                             % ', '.join(extra)))

        return msgs


class KLSampleSheetWithSampleContext(KLSampleSheet):
    _KL_ADDTL_DF_SECTIONS = MappingProxyType({
        _BIOINFORMATICS_KEY: _BIOINFORMATICS_COLS_W_REP_SUPPORT,
        _CONTACT_KEY: _CONTACT_COLS,
        _SAMPLE_CONTEXT_KEY: SAMPLE_CONTEXT_COLS
    })

    _ALL_METADATA = MappingProxyType(
        KLSampleSheet._ALL_METADATA | {_SAMPLE_CONTEXT_KEY: None})

    sections = (_HEADER_KEY, _READS_KEY, _SETTINGS_KEY, _DATA_KEY,
                _BIOINFORMATICS_KEY, _CONTACT_KEY, _SAMPLE_CONTEXT_KEY)

    _ORDERED_BY_DATA_COLUMNS = True

    def __new__(cls, path=None, *args, **kwargs):
        """
            Override so that base class cannot be instantiated.
        """
        if cls is KLSampleSheetWithSampleContext:
            raise TypeError(
                f"only children of '{cls.__name__}' may be instantiated")

        instance = super(KLSampleSheetWithSampleContext, cls).__new__(
            cls, *args, **kwargs)
        return instance

    def __init__(self, path=None):
        """Knight Lab's SampleSheet subclass that includes SampleContext

        Expands Knight Lab SampleSheet to include a new (required) section
        called 'SampleContext'. This section is used to store information
        about the blanks and other controls used in the sequencing run.

        Parameters
        ----------
        path: str, optional
            File path to the sample sheet to load.
        """

        # NB: it matters that this come *before* the __init__ call;
        # __init__ calls _parse, which will automatically populate the
        # SampleContext section if it is present in the file--but only if
        # it is defined here first.
        self.SampleContext = None
        super().__init__(path=path)
        self._remapper = _BASE_METAG_REMAPPER
        self._data_columns = _BASE_DATA_COLUMNS
        self._CARRIED_PREP_COLUMNS = _BASE_CARRIED_PREP_COLUMNS


class AbsQuantMixin(object):
    _ABS_SYNDNA_INPUT_MASS_KEY = 'mass_syndna_input_ng'
    _ABS_GDNA_CONC_KEY = 'extracted_gdna_concentration_ng_ul'
    _ABS_SYNDNA_POOL_NUM_KEY = 'syndna_pool_number'
    _ABSQUANT_SPECIFIC_COLUMNS = (
        _ABS_SYNDNA_INPUT_MASS_KEY, _ABS_GDNA_CONC_KEY,
        _ELUTION_VOL_KEY, _ABS_SYNDNA_POOL_NUM_KEY)

    _ABSQUANT_REMAPPER = MappingProxyType(
        _BASE_METAG_REMAPPER | {
            _ABS_SYNDNA_POOL_NUM_KEY: _ABS_SYNDNA_POOL_NUM_KEY,
            _ABS_SYNDNA_INPUT_MASS_KEY: _ABS_SYNDNA_INPUT_MASS_KEY,
            _ABS_GDNA_CONC_KEY: _ABS_GDNA_CONC_KEY,
            _ELUTION_VOL_KEY: _ELUTION_VOL_KEY
        })

    def __init__(self, path=None):
        super().__init__(path=path)
        self._remapper = self._extend_remapper(self._ABSQUANT_REMAPPER)
        self._data_columns = \
            self._data_columns + self._ABSQUANT_SPECIFIC_COLUMNS
        self._CARRIED_PREP_COLUMNS = \
            self._CARRIED_PREP_COLUMNS + self._ABSQUANT_SPECIFIC_COLUMNS


# NB: Must be mixed in to something that inherits from KLSampleSheetWithContext
# since it relies on having self._remapper set in the super's __init__, and on
# the `samples` and `data_columns` attributes
class KatharoseqMixin(object):
    _KATH_RACK_ID_KEY = 'Kathseq_RackID'
    _KATHARO_PREFIX = 'katharo'

    # columns present in a pre-prep file (amplicon) that included katharoseq
    # controls. Presumably we will need these same columns in a sample-sheet.
    _optional_katharoseq_columns = (_KATH_RACK_ID_KEY, TUBECODE_KEY,
                                    'katharo_description',
                                    'number_of_cells',
                                    'platemap_generation_date',
                                    'project_abbreviation',
                                    _ELUTION_VOL_KEY, 'well_id_96')

    @staticmethod
    def _is_katharo_name(sample_name):
        return sample_name.lower().startswith(KatharoseqMixin._KATHARO_PREFIX)

    def __init__(self, path=None):
        super().__init__(path=path)
        self._remapper = self._extend_remapper(
            {self._KATH_RACK_ID_KEY: self._KATH_RACK_ID_KEY})

    def contains_katharoseq_samples(self):
        # when creating samples manually, as opposed to loading a sample-sheet
        # from file, whether or not a sample-sheet contains katharoseq
        # controls can change from add_sample() to add_sample() and won't be
        # determined when MetagenomicSampleSheetv101() is created w/out a
        # file. Hence, perform this check on demand() as opposed to once at
        # init().
        for sample in self.samples:
            # assume any sample-name beginning with 'katharo' in any form of
            # case is a katharoseq sample.
            if self._is_katharo_name(sample.Sample_Name):
                return True

        return False

    def _table_contains_katharoseq_samples(self, table):
        # for instances when a MetagenomicSampleSheetv101() object contains
        # no samples, and the samples will be added in a single method call.
        # this helper method will return True only if a katharo-control
        # sample is found. Note criteria for this method should be kept
        # consistent w/the above method (contains_katharoseq_samples).
        is_katharos = table[_SS_SAMPLE_NAME_KEY].apply(self._is_katharo_name)
        return is_katharos.any()

    def _get_expected_data_columns(self, table=None):
        if table is None:
            # if [Data] section contains katharoseq samples, add the expected
            # additional katharoseq columns to the official list of expected
            # columns before validation or other processing begins.
            if self.contains_katharoseq_samples():
                return self._data_columns + self._optional_katharoseq_columns

        else:
            # assume that there are no samples added to this object yet. This
            # means that self.contains_katharoseq_samples() will always return
            # False. Assume table contains a list of samples that may or may
            # not contain katharoseq controls.
            if self._table_contains_katharoseq_samples(table):
                return self._data_columns + self._optional_katharoseq_columns

        return self._data_columns


class AmpliconSampleSheet(KLSampleSheet):
    _HEADER = {
        'IEMFileVersion': '4',
        _SHEET_TYPE_KEY: _DUMMY_SHEET_TYPE,
        _SHEET_VERSION_KEY: '0',
        # Per MacKenzie's request, these are removed if found.
        # 'Investigator Name': 'Knight',
        # 'Experiment Name': 'RKL_experiment',
        'Date': None,
        'Workflow': 'GenerateFASTQ',
        'Application': 'FASTQ Only',
        _ASSAY_KEY: _AMPLICON,
        'Description': '',
        'Chemistry': 'Default',
    }

    _CARRIED_PREP_COLUMNS = (EXPT_DESIGN_DESC_KEY, 'i5_index_id',
                             'i7_index_id', 'index', 'index2',
                             'library_construction_protocol',
                             SAMPLE_NAME_KEY,
                             'sample_plate', 'sample_project',
                             'well_description', 'Sample_Well')

    def __init__(self, path=None):
        super().__init__(path)
        self._remapper = {
            'sample sheet Sample_ID': SS_SAMPLE_ID_KEY,
            'Sample': _SS_SAMPLE_NAME_KEY,
            PM_PROJECT_PLATE_KEY: 'Sample_Plate',
            'Well': 'Sample_Well',
            'Name': 'I7_Index_ID',
            'Golay Barcode': 'index',
            PM_PROJECT_NAME_KEY: _SS_SAMPLE_PROJECT_KEY,
        }


class MetagenomicSampleSheetv102(
        KatharoseqMixin, KLSampleSheetWithSampleContext):
    # Adds support for optional KATHAROSEQ columns in [Data] section.

    _HEADER = KLSampleSheet._HEADER.copy()
    _HEADER[_SHEET_TYPE_KEY] = STANDARD_METAG_SHEET_TYPE
    _HEADER[_SHEET_VERSION_KEY] = '102'
    _HEADER[_ASSAY_KEY] = _METAGENOMIC


class MetagenomicSampleSheetv101(KLSampleSheetWithSampleContext):
    # A copy of MetagenomicSampleSheetv100 but inherits from
    # KLSampleSheetWithSampleContext. This is the first version of the
    # metagenomic sample sheet that includes the SampleContext section.
    _HEADER = KLSampleSheet._HEADER.copy()
    _HEADER[_SHEET_TYPE_KEY] = STANDARD_METAG_SHEET_TYPE
    _HEADER[_SHEET_VERSION_KEY] = '101'
    _HEADER[_ASSAY_KEY] = _METAGENOMIC


class MetagenomicSampleSheetv100(KLSampleSheet):
    _HEADER = {
        'IEMFileVersion': '4',
        _SHEET_TYPE_KEY: STANDARD_METAG_SHEET_TYPE,
        _SHEET_VERSION_KEY: '100',
        'Investigator Name': 'Knight',
        _EXPERIMENT_NAME_KEY: _PLACEHOLDER_EXPT_NAME,
        'Date': None,
        'Workflow': 'GenerateFASTQ',
        'Application': 'FASTQ Only',
        _ASSAY_KEY: _METAGENOMIC,
        'Description': '',
        'Chemistry': 'Default',
    }

    # Note that there doesn't appear to be a difference between 95, 99, and 100
    # beyond the value observed in 'Well_description' column. The real
    # difference is between standard_metag and abs_quant_metag.
    _data_columns = _BASE_DATA_COLUMNS

    _KL_ADDTL_DF_SECTIONS = MappingProxyType({
        _BIOINFORMATICS_KEY: _BIOINFORMATICS_COLS_W_REP_SUPPORT,
        _CONTACT_KEY: _CONTACT_COLS,
    })

    _CARRIED_PREP_COLUMNS = (EXPT_DESIGN_DESC_KEY, 'i5_index_id',
                             'i7_index_id', 'index', 'index2',
                             'library_construction_protocol',
                             SAMPLE_NAME_KEY,
                             'sample_plate', 'sample_project',
                             'well_description', 'well_id_384')

    def __init__(self, path=None):
        super().__init__(path=path)
        self._remapper = _BASE_METAG_REMAPPER


class MetagenomicSampleSheetv90(KLSampleSheet):
    """
    MetagenomicSampleSheetv90 is meant to be a class to handle legacy
    Metagenomic type sample-sheets, since KLSampleSheet() itself can't be
    instantiated anymore. What makes it unique is that it specifies a version
    number and defines the classic values for self._remapper.
    """
    _HEADER = {
        'IEMFileVersion': '4',
        _SHEET_TYPE_KEY: STANDARD_METAG_SHEET_TYPE,
        _SHEET_VERSION_KEY: '90',
        'Investigator Name': 'Knight',
        _EXPERIMENT_NAME_KEY: _PLACEHOLDER_EXPT_NAME,
        'Date': None,
        'Workflow': 'GenerateFASTQ',
        'Application': 'FASTQ Only',
        _ASSAY_KEY: _METAGENOMIC,
        'Description': '',
        'Chemistry': 'Default',
    }

    # data_columns are the same as base KLSampleSheet so they will not be
    # overridden here. _BIOINFORMATICS_COLUMNS as well.
    _CARRIED_PREP_COLUMNS = (EXPT_DESIGN_DESC_KEY, 'i5_index_id',
                             'i7_index_id', 'index', 'index2',
                             'library_construction_protocol',
                             SAMPLE_NAME_KEY,
                             'sample_plate', 'sample_project',
                             'well_description', 'Sample_Well')

    def __init__(self, path=None):
        super().__init__(path=path)
        self._remapper = {
            'sample sheet Sample_ID': SS_SAMPLE_ID_KEY,
            'Sample': _SS_SAMPLE_NAME_KEY,
            PM_PROJECT_PLATE_KEY: 'Sample_Plate',
            'Well': 'Sample_Well',
            'i7 name': 'I7_Index_ID',
            'i7 sequence': 'index',
            'i5 name': 'I5_Index_ID',
            'i5 sequence': 'index2',
            PM_PROJECT_NAME_KEY: _SS_SAMPLE_PROJECT_KEY
        }


class AbsQuantSampleSheetv10(KLSampleSheet):
    _HEADER = {
        'IEMFileVersion': '4',
        _SHEET_TYPE_KEY: ABSQUANT_SHEET_TYPE,
        _SHEET_VERSION_KEY: '10',
        'Investigator Name': 'Knight',
        _EXPERIMENT_NAME_KEY: _PLACEHOLDER_EXPT_NAME,
        'Date': None,
        'Workflow': 'GenerateFASTQ',
        'Application': 'FASTQ Only',
        _ASSAY_KEY: _METAGENOMIC,
        'Description': '',
        'Chemistry': 'Default',
    }

    _data_columns = \
        _BASE_DATA_COLUMNS + AbsQuantMixin._ABSQUANT_SPECIFIC_COLUMNS

    _KL_ADDTL_DF_SECTIONS = MappingProxyType({
        _BIOINFORMATICS_KEY: _BIOINFORMATICS_COLS_W_REP_SUPPORT,
        _CONTACT_KEY: _CONTACT_COLS,
    })

    _CARRIED_PREP_COLUMNS = \
        _BASE_CARRIED_PREP_COLUMNS + AbsQuantMixin._ABSQUANT_SPECIFIC_COLUMNS

    def __init__(self, path=None):
        super().__init__(path=path)
        self._remapper = AbsQuantMixin._ABSQUANT_REMAPPER


class AbsQuantSampleSheetv11(AbsQuantMixin, KLSampleSheetWithSampleContext):
    _HEADER = AbsQuantSampleSheetv10._HEADER.copy()
    _HEADER[_SHEET_TYPE_KEY] = ABSQUANT_SHEET_TYPE
    _HEADER[_SHEET_VERSION_KEY] = '11'


class MetatranscriptomicSampleSheetv0(KLSampleSheet):
    _HEADER = {
        'IEMFileVersion': '4',
        _SHEET_TYPE_KEY: STANDARD_METAG_SHEET_TYPE,
        _SHEET_VERSION_KEY: '0',
        'Investigator Name': 'Knight',
        _EXPERIMENT_NAME_KEY: _PLACEHOLDER_EXPT_NAME,
        'Date': None,
        'Workflow': 'GenerateFASTQ',
        'Application': 'FASTQ Only',
        _ASSAY_KEY: _METATRANSCRIPTOMIC,
        'Description': '',
        'Chemistry': 'Default',
    }

    _data_columns = _BASE_DATA_COLUMNS

    _KL_ADDTL_DF_SECTIONS = MappingProxyType({
        _BIOINFORMATICS_KEY: _BIOINFORMATICS_COLS_W_REP_SUPPORT,
        _CONTACT_KEY: _CONTACT_COLS,
    })

    _CARRIED_PREP_COLUMNS = _BASE_CARRIED_PREP_COLUMNS

    def __init__(self, path=None):
        super().__init__(path=path)
        self._remapper = _BASE_METAG_REMAPPER


class MetatranscriptomicSampleSheetv10(KLSampleSheet):
    _HEADER = {
        'IEMFileVersion': '4',
        _SHEET_TYPE_KEY: STANDARD_METAT_SHEET_TYPE,
        _SHEET_VERSION_KEY: '10',
        'Investigator Name': 'Knight',
        _EXPERIMENT_NAME_KEY: _PLACEHOLDER_EXPT_NAME,
        'Date': None,
        'Workflow': 'GenerateFASTQ',
        'Application': 'FASTQ Only',
        _ASSAY_KEY: _METATRANSCRIPTOMIC,
        'Description': '',
        'Chemistry': 'Default',
    }

    # MaskShortReads and OverrideCycles are present
    # "Well_description" column contains concatenated information
    # (Sample_Plate + Sample_Name + well_id_384) vs. just the sample_name
    # in previous iterations.

    _data_columns = (SS_SAMPLE_ID_KEY, _SS_SAMPLE_NAME_KEY, 'Sample_Plate',
                     'well_id_384', 'I7_Index_ID', 'index', 'I5_Index_ID',
                     'index2', _SS_SAMPLE_PROJECT_KEY,
                     'total_rna_concentration_ng_ul',
                     _ELUTION_VOL_KEY, 'Well_description')

    _CARRIED_PREP_COLUMNS = _BASE_CARRIED_PREP_COLUMNS + (
                            'total_rna_concentration_ng_ul',
                            _ELUTION_VOL_KEY)

    def __init__(self, path=None):
        super().__init__(path=path)
        self._remapper = _BASE_METAG_REMAPPER | {
                'Sample RNA Concentration': 'total_rna_concentration_ng_ul',
                _ELUTION_VOL_KEY: _ELUTION_VOL_KEY
            }


def _parse_header(fp):
    df = pd.read_csv(fp, dtype="str", sep=",", header=None,
                     names=range(100))

    # pandas will have trouble reading a sample-sheet if the csv has a
    # variable number of columns. This occurs in legacy sheets when a user
    # has introduced one too many ',' characters in a line.
    #
    # the solution is to fix the number of initial columns at a high enough
    # value to include all columns, name them with integers, and later
    # truncate all columns that are entirely empty.
    df.dropna(how='all', axis=1, inplace=True)

    # remove all whitespace rows (drop all rows that are entirely empty)
    df.dropna(how='all', axis=0, inplace=True)

    # remove all comments rows, whether they are at the top of the file (no
    # longer supported, technically), or not.
    comment_rows = df.index[df[0].str.startswith("#")].tolist()
    df = df.drop(index=comment_rows)
    # reset the index to make it easier to post-process.
    df.reset_index(inplace=True, drop=True)

    # for simplicity's sake, assume the first row marks the [Header]
    # column and raise an Error if not. By convention it should be, once
    # legacy comments and whitespace rows are removed.
    if df[0][0] != '[Header]':
        raise ValueError("Top section is not [Header]")

    # identify the beginning of the following section and remove everything
    # from the start of the first section on down. Remove the now redundant
    # [Header] from the top row as well.
    next_section_start = df.index[df[0].str.startswith("[")].tolist()[1]
    df = df.iloc[1:next_section_start]

    # lastly, trim off the additional all-empty columns that are now
    # present after the removal of the other sections.
    df.dropna(how='all', axis=1, inplace=True)

    # set the index to the attributes column of the sample-sheet, replacing
    # the numeric index which now isn't needed. The dataframe will now just
    # contain the index column and a single column named 1.
    df.set_index(0, inplace=True)

    # return the value of key '1'. This will return an immediately
    # recognizable dictionary of key/value pairs.
    results = df.to_dict()[1]

    # conversion to dict causes SheetVersion to be wrapped in single ticks.
    # e.g.: "'100'". These should be removed if present.
    if 'SheetVersion' in results:
        results['SheetVersion'] = results['SheetVersion'].replace("'", "")

    return results


def load_sample_sheet(sample_sheet_path):
<<<<<<< HEAD
    # Load the sample-sheet using various KLSampleSheet children and return
    # the first instance that produces a valid sample-sheet. We assume that
    # because of specific SheetType and SheetVersion values, no one sample
    # sheet can match more than one KLSampleSheet child.
=======
    types = [AmpliconSampleSheet, MetagenomicSampleSheetv101,
             MetagenomicSampleSheetv100, MetagenomicSampleSheetv90,
             AbsQuantSampleSheetv10, MetatranscriptomicSampleSheetv0,
             MetatranscriptomicSampleSheetv10]
>>>>>>> 133565c7

    header = _parse_header(sample_sheet_path)

    required_attributes = ['Assay', 'SheetType', 'SheetVersion']
    missing_attributes = []
    for attribute in required_attributes:
        if attribute not in header:
            missing_attributes.append(f"'{attribute}'")

<<<<<<< HEAD
    sheet = MetagenomicSampleSheetv102(sample_sheet_path)
    if sheet.validate_and_scrub_sample_sheet(echo_msgs=False):
        return sheet

    sheet = MetagenomicSampleSheetv101(sample_sheet_path)
    if sheet.validate_and_scrub_sample_sheet(echo_msgs=False):
        return sheet
=======
    if len(missing_attributes) != 0:
        raise ValueError("The following fields must be defined in [Header]: "
                         " %s" % ", ".join(missing_attributes))
>>>>>>> 133565c7

    sheet = None

    for type in types:
        m = True
        for attribute in ['SheetType', 'SheetVersion', 'Assay']:
            if type._HEADER[attribute] != header[attribute]:
                m = False
                break

        if m is True:
            # header matches all the attributes for the type.
            sheet = type(sample_sheet_path)
            break

    # return a SampleSheet() object if the metadata in the file was
    # successfully matched to a sample-sheet type. this allows the user to
    # call validate_and_scrub() or quiet_validate_and_scrub() on the sample-
    # sheet to determine its correctness or receive warnings and errors.
    if sheet is not None:
        return sheet

    raise ValueError(f"'{sample_sheet_path}' does not appear to be a valid "
                     "sample-sheet.")


def _create_sample_sheet(sheet_type, sheet_version, assay_type):
    def _make_version_err_msg(sheet_type, sheet_version):
        return f"'{sheet_version}' is an unrecognized SheetVersion for " \
               f"'{sheet_type}'"

    def _make_assay_err_msg(assay_type):
        return f"'{assay_type}' is an unrecognized Assay type"

    if sheet_type == STANDARD_METAG_SHEET_TYPE:
        if assay_type == _METAGENOMIC:
            if sheet_version == '102':
                sheet = MetagenomicSampleSheetv102()
            elif sheet_version == '101':
                sheet = MetagenomicSampleSheetv101()
            elif sheet_version == '90':
                sheet = MetagenomicSampleSheetv90()
            elif sheet_version in ['95', '99', '100']:
                # 95, 99, and v100 are functionally the same type.
                sheet = MetagenomicSampleSheetv100()
            else:
                raise ValueError(
                    _make_version_err_msg(sheet_type, sheet_version))
        elif assay_type == _METATRANSCRIPTOMIC:
            sheet = MetatranscriptomicSampleSheetv0()
        else:
            raise ValueError(_make_assay_err_msg(assay_type))
    elif sheet_type == STANDARD_METAT_SHEET_TYPE:
        if assay_type == _METATRANSCRIPTOMIC:
            if sheet_version == '0':
                sheet = MetatranscriptomicSampleSheetv0()
            elif sheet_version == '10':
                sheet = MetatranscriptomicSampleSheetv10()
            else:
                raise ValueError(
                    _make_version_err_msg(sheet_type, sheet_version))
        else:
            raise ValueError(_make_assay_err_msg(assay_type))
    elif sheet_type == ABSQUANT_SHEET_TYPE:
        if assay_type != _METAGENOMIC:
            raise ValueError(_make_assay_err_msg(assay_type))

        if sheet_version == '11':
            sheet = AbsQuantSampleSheetv11()
        elif sheet_version == '10':
            sheet = AbsQuantSampleSheetv10()
        else:
            raise ValueError(_make_version_err_msg(sheet_type, sheet_version))
    elif sheet_type == _DUMMY_SHEET_TYPE:
        sheet = AmpliconSampleSheet()
    else:
        raise ValueError("'%s' is an unrecognized SheetType" % sheet_type)

    return sheet


def make_sample_sheet(metadata, table, sequencer, lanes, strict=None):
    """Write a valid sample sheet

    Parameters
    ----------
    metadata: dict
        Metadata describing the sample sheet with the following fields.
        If a value is omitted from this dictionary the values in square
        brackets are used as defaults.

        - Bioinformatics: List of dictionaries describing each project's
          attributes: Sample_Project, QiitaID, BarcodesAreRC, ForwardAdapter,
          ReverseAdapter, HumanFiltering, library_construction_protocol,
          experiment_design_description
        - Contact: List of dictionaries describing the e-mails to send to
          external stakeholders: Sample_Project, Email

        - IEMFileVersion: Illumina's Experiment Manager version [4]
        - Investigator Name: [Knight]
        - Experiment Name: [RKL_experiment]
        - Date: Date when the sheet is prepared [Today's date]
        - Workflow: how the sample sheet should be used [GenerateFASTQ]
        - Application: sample sheet's application [FASTQ Only]
        - Assay: assay type for the sequencing run. No default value will be
          set, this is required.
        - Description: additional information []
        - Chemistry: chemistry's description [Default]
        - read1: Length of forward read [151]
        - read2: Length of forward read [151]
        - ReverseComplement: If the reads in the FASTQ files should be reverse
          complemented by bcl2fastq [0]
    table: pd.DataFrame
        The Plate's data with one column per variable: sample name ('sample
        sheet Sample_ID'), forward and reverse barcodes ('i5 sequence', 'i7
        sequence'), forward and reverse barcode names ('i5 name', 'i7
        name'), description ('Sample'), well identifier ('Well'), project
        plate (PM_PROJECT_PLATE_KEY), project name (PM_PROJECT_NAME_KEY),
        and synthetic DNA pool number ('syndna_pool_number').
    sequencer: string
        A string representing the sequencer used.
    lanes: list of integers
        A list of integers representing the lanes used.
    strict: boolean
        If True, a subset of columns based on Assay type will define the
        columns in the [Data] section of the sample-sheet. Otherwise all
        columns in table will pass through into the sample-sheet. Either way
        some columns will be renamed as needed by Assay type.

    Returns
    -------
    samplesheet.SampleSheet
        SampleSheet object containing both the metadata and table

    Raises
    ------
    SampleSheetError
        If one of the required columns is missing.
    ValueError
        If the newly-created sample-sheet fails validation.
    """
    required_attributes = [_SHEET_TYPE_KEY, _SHEET_VERSION_KEY, _ASSAY_KEY]

    for attribute in required_attributes:
        if attribute not in metadata:
            raise ValueError("'%s' is not defined in metadata" % attribute)

    sheet_type = metadata[_SHEET_TYPE_KEY]
    sheet_version = metadata[_SHEET_VERSION_KEY]
    assay_type = metadata[_ASSAY_KEY]

    sheet = _create_sample_sheet(sheet_type, sheet_version, assay_type)

    messages = sheet._validate_sample_sheet_metadata(metadata)

    if len(messages) == 0:
        # if the user did not *explicitly* set the strict value
        if strict is None:
            # NB: the below is duck-typing.  It isn't checking whether the
            # sheet's data actually contains any katharoseq samples, but rather
            # whether the sheet *itself* can check whether it
            # contains any katharoseq samples.  If it has this ability, it
            # needs to go through the strict=False handling; see issue #236.
            strict = getattr(
                sheet, 'contains_katharoseq_samples', None) is None

        sheet._add_metadata_to_sheet(metadata, sequencer)
        sheet._add_data_to_sheet(table, sequencer, lanes, metadata[_ASSAY_KEY],
                                 strict)

        # now that we have a SampleSheet() object, validate it for any
        # additional errors that may have been present in the data and/or
        # metadata.
        messages = sheet.quiet_validate_and_scrub_sample_sheet()

        if not any([isinstance(m, ErrorMessage) for m in messages]):
            # No error messages equals success.
            # Echo any warning messages.
            for warning_msg in messages:
                warning_msg.echo()
            return sheet

    # Continue legacy behavior of echoing ErrorMessages and WarningMessages.
    msgs = []
    for message in messages:
        msgs.append(str(message))
        message.echo()

    # Introduce an exception raised for API calls that aren't reporting echo()
    # to the user. Specifically, calls from other modules rather than
    # notebooks. These legacy calls may or may not be testing the returned
    # value for None.
    raise ValueError("\n".join(msgs))


def sample_sheet_to_dataframe(sheet):
    """Converts the [Data] section of a sample sheet into a DataFrame

    Parameters
    ----------
    sheet: sample_sheet.KLSampleSheet
        Object from where to extract the data.

    Returns
    -------
    pd.DataFrame
        DataFrame object with the sample information.
    """

    # Get the columns names for the first sample so we have them in a list and
    # we can retrieve data in the same order on every iteration
    columns = sheet.all_sample_keys

    data = []
    for sample in sheet.samples:
        data.append([sample[column] for column in columns])

    out = pd.DataFrame(data=data, columns=[c.lower() for c in columns])
    out = out.merge(sheet.Bioinformatics[[_SS_SAMPLE_PROJECT_KEY,
                                          'library_construction_protocol',
                                          EXPT_DESIGN_DESC_KEY]],
                    left_on='sample_project', right_on=_SS_SAMPLE_PROJECT_KEY)
    out.drop(columns=_SS_SAMPLE_PROJECT_KEY, inplace=True)

    # it is 'sample_well' and not 'Sample_Well' because of c.lower() above.
    if 'sample_well' in out.columns:
        out.sort_values(by='sample_well', inplace=True)
    elif 'well_id_384' in out.columns:
        out.sort_values(by='well_id_384', inplace=True)
    else:
        raise ValueError("'Sample_Well' and 'well_id_384' columns are not "
                         "present")

    return out.set_index('sample_id')


def sheet_needs_demuxing(sheet):
    """Returns True if sample-sheet needs to be demultiplexed.

    Parameters
    ----------
    sheet: sample_sheet.KLSampleSheet
        Object from where to extract the data.

    Returns
    -------
    bool
        True if sample-sheet needs to be demultiplexed.
    """
    if CONTAINS_REPLICATES_KEY in sheet.Bioinformatics.columns:
        return _get_contains_replicates_value(sheet)

    # legacy sample-sheet does not handle replicates or no replicates were
    # found.
    return False


def _get_contains_replicates_value(sheet):
    contains_replicates = sheet.Bioinformatics[
        CONTAINS_REPLICATES_KEY].unique().tolist()

    # by convention, all projects in the sample-sheet are either going
    # to be True or False. If some projects are True while others are
    # False, we should raise an Error.
    if len(contains_replicates) > 1:
        raise ValueError(f"All projects in {_BIOINFORMATICS_KEY} section "
                         f"must either contain replicates or not.")

    # return either True or False, depending on the values found in
    # Bioinformatics section.
    return list(contains_replicates)[0]


def _demux_sample_sheet(sheet):
    """
    internal function that performs the actual demuxing.
    :param sheet: A valid KLSampleSheet confirmed to have replicates
    :return: a list of DataFrames.
    """
    df = sample_sheet_to_dataframe(sheet)

    # modify df to remove 'library_construction_protocol' and
    # 'experiment_design_description' columns that we don't want for the
    # [Data] section of this sample-sheet.

    df = df.drop(columns=['library_construction_protocol',
                          EXPT_DESIGN_DESC_KEY])

    # use PlateReplication object to convert each sample's 384 well location
    # into a 96-well location + quadrant. Since replication is performed at
    # the plate-level, this will identify which replicates belong in which
    # new sample-sheet.
    plate = PlateReplication(None)

    df['quad'] = df.apply(lambda row: plate.get_96_well_location_and_quadrant(
        row.destination_well_384)[0], axis=1)

    res = []

    for quad in sorted(df['quad'].unique()):
        # for each unique quadrant found, create a new dataframe that's a
        # subset containing only members of that quadrant. Delete the temporary
        # 'quad' column afterwards and reset the index to an integer value
        # starting at zero; the current-index will revert to a column named
        # 'sample_id'. Return the list of new dataframes.
        res.append(df[df['quad'] == quad].drop(['quad'], axis=1))

    return res


def demux_sample_sheet(sheet):
    """Given a sample-sheet w/samples that are plate-replicates, generate new
       sample-sheets for each unique plate-replicate.

        Parameters
        ----------
        sheet: sample_sheet.KLSampleSheet
            Object from where to extract the data.

        Returns
        -------
        list of sheets
    """
    if CONTAINS_REPLICATES_KEY not in sheet.Bioinformatics:
        raise ValueError("sample-sheet does not contain replicates")

    contains_repl_value = _get_contains_replicates_value(sheet)

    # contains_repl_value is of type 'np.bool_' rather than 'bool'. Hence,
    # the syntax below reflects what appears to be common practice for such
    # types.
    if not contains_repl_value:
        raise ValueError(f"No projects in {_BIOINFORMATICS_KEY} section "
                         f"contain replicates")

    demuxed_sheets = []

    # create new sample-sheets, one for each set of replicates. Since
    # replication is performed at the plate level (e.g.: plate 2 is a
    # replicate of plate 1, BLANKS and all), we can split replicates
    # according to their destination quadrant number.
    for df in _demux_sample_sheet(sheet):
        new_sheet = _create_sample_sheet(sheet.Header[_SHEET_TYPE_KEY],
                                         sheet.Header[_SHEET_VERSION_KEY],
                                         sheet.Header[_ASSAY_KEY])
        new_sheet.Header = sheet.Header
        new_sheet.Reads = sheet.Reads
        new_sheet.Settings = sheet.Settings

        # Add the SampleContext section to the new sheet. This is per-sample.
        if _SAMPLE_CONTEXT_KEY in sheet.sections:
            new_context_df = _get_demuxed_sample_context(sheet, df)
            new_sheet.SampleContext = new_context_df
            ctx_projects = \
                _get_sample_context_project_names(sheet, new_context_df)
        else:
            ctx_projects = set()

        projects = set(df.sample_project) | ctx_projects

        # Generate a list of projects associated with each set of samples.
        # Construct bioinformatics and contact sections for each set so that
        # projects not referenced in the sample-set are not included in the
        # Bioinformatics and Contact sections.
        # NB: Don't handle SampleContext section here bc it is sample-, not
        # project-specific, so needs to happen after we set the samples below.
        new_sheet.Bioinformatics = sheet.Bioinformatics.loc[
            sheet.Bioinformatics[_SS_SAMPLE_PROJECT_KEY].isin(projects)].drop(
            [CONTAINS_REPLICATES_KEY], axis=1).reset_index(drop=True)
        new_sheet.Contact = sheet.Contact.loc[
            sheet.Contact[_SS_SAMPLE_PROJECT_KEY].isin(projects)].reset_index(
            drop=True)

        # Add the SampleContext section to the new sheet. This is per-sample.
        if _SAMPLE_CONTEXT_KEY in sheet.sections:
            new_context_df = _get_demuxed_sample_context(sheet, df)
            new_sheet.SampleContext = new_context_df

        # for our purposes here, we want to reindex df so that the index
        # becomes Sample_ID and a new numeric index is created before
        # turning it into a dict. In other situations it remains beneficial
        # for _demux_sample_sheet to return a dataframe with sample_id as
        # the index, such as seqpro.
        df[SS_SAMPLE_ID_KEY] = df.index

        # remove the existing sample_name column that includes appended
        # well-ids. Replace further down w/orig_name column.
        df = df.drop(SAMPLE_NAME_KEY, axis=1)

        df.rename(columns={ORIG_NAME_KEY: _SS_SAMPLE_NAME_KEY,
                           'i7_index_id': 'I7_Index_ID',
                           'i5_index_id': 'I5_Index_ID',
                           'sample_project': _SS_SAMPLE_PROJECT_KEY},
                  inplace=True)
        for sample in df.to_dict(orient='records'):
            new_sheet.add_sample(sample_sheet.Sample(sample))

        demuxed_sheets.append(new_sheet)

    return demuxed_sheets


def _get_demuxed_sample_context(sheet, df):
    # The SampleContext section is a per-sample table, so we want to
    # leave out any samples that are in the ur-SampleContext but have
    # sample_name values that don't match one of the samples that will go in
    # sheet (note we have to match on the sample name that includes the well
    # id, not the well-id-stripped value that becomes the sample name in the
    # new sheet). Then we replace the sample_name column in the new
    # SampleContext section with the well-id-stripped sample_name so it matches
    # what goes in the revised Data section.
    relevant_samples_mask = \
        sheet.SampleContext[SAMPLE_NAME_KEY].isin(
            df[SAMPLE_NAME_KEY])
    temp_context_df = sheet.SampleContext.loc[
        relevant_samples_mask].reset_index(drop=True)
    expanded_temp_context_df = pd.merge(
        temp_context_df, df[[SAMPLE_NAME_KEY, ORIG_NAME_KEY]],
        how="left", on=SAMPLE_NAME_KEY)
    expanded_temp_context_df[SAMPLE_NAME_KEY] = \
        expanded_temp_context_df[ORIG_NAME_KEY]
    expanded_temp_context_df.drop(columns=ORIG_NAME_KEY, inplace=True)
    return expanded_temp_context_df


def _get_sample_context_project_names(sheet, external_context=None):
    ctx_projects = set()
    sample_context = external_context
    if external_context is None:
        if hasattr(sheet, _SAMPLE_CONTEXT_KEY):
            sample_context = getattr(sheet, _SAMPLE_CONTEXT_KEY)

    # The sample context section contains qiita study *ids*, not project
    # names. We need to match these to their corresponding project names in the
    # Bioinformatics section to get project name values useful for comparisons
    # with other parts of the sample sheet.
    ctx_project_ids = get_all_projects_in_context(sample_context)
    if ctx_project_ids is not None:
        bioinformatics = getattr(sheet, _BIOINFORMATICS_KEY)
        ctx_projects_mask = \
            bioinformatics[_SS_QIITA_ID_KEY].isin(ctx_project_ids)
        ctx_projects = \
            set(bioinformatics.loc[ctx_projects_mask, _SS_SAMPLE_PROJECT_KEY])
    # end if there are any projects in the sample context section

    return ctx_projects


def make_sections_dict(plate_df, studies_info, expt_name, expt_type,
                       expt_version, bioinfo_section_base):
    sections_dict = {
        _EXPERIMENT_NAME_KEY: expt_name,
        _SHEET_TYPE_KEY: expt_type,
        _SHEET_VERSION_KEY: expt_version,
        _ASSAY_KEY: _METAGENOMIC
    }

    bioinfo_dicts = []
    contacts_dicts = []
    for curr_study_dict in studies_info:
        # bioinformatics dict
        curr_bioinfo_dict = bioinfo_section_base.copy()
        curr_proj_name = curr_study_dict[PM_PROJECT_NAME_KEY]
        curr_qiita_id = get_qiita_id_from_project_name(curr_proj_name)
        curr_bioinfo_adds = {
            _SS_SAMPLE_PROJECT_KEY: curr_proj_name,
            _SS_QIITA_ID_KEY: curr_qiita_id,
            _HUMAN_FILTERING_KEY: curr_study_dict[_HUMAN_FILTERING_KEY],
            EXPT_DESIGN_DESC_KEY: curr_study_dict[EXPT_DESIGN_DESC_KEY],
            # Per Charlie 20240715: it is accurate that 'contains_replicates'
            # is added individually to each study dict but has the same value
            # in each because it is really a 384-well-plate-level value.
            # Someday maybe it can move into the header.
            CONTAINS_REPLICATES_KEY: plate_df[CONTAINS_REPLICATES_KEY].all(),
        }
        curr_bioinfo_dict.update(curr_bioinfo_adds)
        bioinfo_dicts.append(curr_bioinfo_dict)

        curr_contact_dict = {
            _SS_SAMPLE_PROJECT_KEY: curr_proj_name,
            _EMAIL_KEY: curr_study_dict[_EMAIL_KEY]
        }
        contacts_dicts.append(curr_contact_dict)
    # next study in the run

    sections_dict[_BIOINFORMATICS_KEY] = bioinfo_dicts
    sections_dict[_CONTACT_KEY] = contacts_dicts

    # rows that have True in the Blanks column are blanks :)
    sections_dict[_SAMPLE_CONTEXT_KEY] = \
        get_delimited_controls_details_from_compressed_plate(
            plate_df, blanks_mask=plate_df[PM_BLANK_KEY])

    return sections_dict<|MERGE_RESOLUTION|>--- conflicted
+++ resolved
@@ -1581,17 +1581,10 @@
 
 
 def load_sample_sheet(sample_sheet_path):
-<<<<<<< HEAD
-    # Load the sample-sheet using various KLSampleSheet children and return
-    # the first instance that produces a valid sample-sheet. We assume that
-    # because of specific SheetType and SheetVersion values, no one sample
-    # sheet can match more than one KLSampleSheet child.
-=======
     types = [AmpliconSampleSheet, MetagenomicSampleSheetv101,
              MetagenomicSampleSheetv100, MetagenomicSampleSheetv90,
              AbsQuantSampleSheetv10, MetatranscriptomicSampleSheetv0,
              MetatranscriptomicSampleSheetv10]
->>>>>>> 133565c7
 
     header = _parse_header(sample_sheet_path)
 
@@ -1601,19 +1594,9 @@
         if attribute not in header:
             missing_attributes.append(f"'{attribute}'")
 
-<<<<<<< HEAD
-    sheet = MetagenomicSampleSheetv102(sample_sheet_path)
-    if sheet.validate_and_scrub_sample_sheet(echo_msgs=False):
-        return sheet
-
-    sheet = MetagenomicSampleSheetv101(sample_sheet_path)
-    if sheet.validate_and_scrub_sample_sheet(echo_msgs=False):
-        return sheet
-=======
     if len(missing_attributes) != 0:
         raise ValueError("The following fields must be defined in [Header]: "
                          " %s" % ", ".join(missing_attributes))
->>>>>>> 133565c7
 
     sheet = None
 
