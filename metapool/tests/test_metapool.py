--- conflicted
+++ resolved
@@ -767,58 +767,6 @@
 
         pd.testing.assert_frame_equal(exp_pico_df, obs_pico_df)
 
-<<<<<<< HEAD
-    def test_select_sample_dilutions_no_name_func(self):
-        """Test correct dilution is selected if no name_func is provided"""
-        input_df = pd.DataFrame({
-            'sample_name': ["Abe", "Bob", "Cat", "Dan"],
-            'Well': ['A1', 'A2', 'B1', 'B2'],
-            'Sample DNA Concentration_most_dilute':
-                [0.3432, 0.3239, 1.0016, 0.2644],
-            'Sample DNA Concentration_not_dilute':
-                [13.432, 13.239, 110.016, 20.644],
-            'Sample DNA Concentration_a_bit_dilute':
-                [3.432, 3.239, 10.016, 0.644],
-            PM_PROJECT_PLATE_KEY:
-                ['Plate_1', 'Plate_2', 'Plate_3', 'Plate_8'],
-            PM_COMPRESSED_PLATE_NAME_KEY:
-                ['Plate_1_2_3_4', 'Plate_1_2_3_4',
-                 'Plate_1_2_3_4', 'Plate_5_6_7_8']})
-
-        conc_list = ['most_dilute', 'a_bit_dilute', 'not_dilute']
-
-        def mask_func(plate_df, conc_key):
-            return plate_df[conc_key] > 1
-
-        exp_pico_df = pd.DataFrame({
-            'sample_name': ["Abe", "Bob", "Cat", "Dan"],
-            'Well': ['A1', 'A2', 'B1', 'B2'],
-            'Sample DNA Concentration_most_dilute':
-                [0.3432, 0.3239, 1.0016, 0.2644],
-            'Sample DNA Concentration_not_dilute':
-                [13.432, 13.239, 110.016, 20.644],
-            'Sample DNA Concentration_a_bit_dilute':
-                [3.432, 3.239, 10.016, 0.644],
-            PM_PROJECT_PLATE_KEY:
-                ['Plate_1_a_bit_dilute', 'Plate_2_a_bit_dilute',
-                 'Plate_3_most_dilute', 'Plate_8_not_dilute'],
-            PM_COMPRESSED_PLATE_NAME_KEY:
-                ['Plate_1_2_3_4_a_bit_dilute', 'Plate_1_2_3_4_a_bit_dilute',
-                 'Plate_1_2_3_4_most_dilute', 'Plate_5_6_7_8_not_dilute'],
-            'Sample DNA Concentration':
-                [3.432, 3.239, 1.0016, 20.644],
-            'Diluted':
-                [True, True, True, False]})
-        # this gets built in the function as an object type
-        exp_pico_df['Diluted'] = exp_pico_df['Diluted'].astype(object)
-
-        obs_pico_df = select_sample_dilutions(
-            input_df, conc_list, mask_func)
-
-        pd.testing.assert_frame_equal(exp_pico_df, obs_pico_df)
-
-=======
->>>>>>> f0435345
     def test_select_sample_dilutions_w_name_func(self):
         """Test that correct dilution is selected if a name_func is provided"""
         input_df = pd.DataFrame({
