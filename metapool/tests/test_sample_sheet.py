import sys
import unittest
import tempfile
from datetime import datetime
from os.path import join, dirname

import pandas as pd
import sample_sheet
from json import loads

<<<<<<< HEAD
from metapool.literals import (QIITA_ID_KEY, PROJECT_SHORT_NAME_KEY,
                               PROJECT_FULL_NAME_KEY, CONTAINS_REPLICATES_KEY,
                               SAMPLES_KEY, SAMPLE_PROJECT_KEY, ORIG_NAME_KEY,
                               SAMPLE_NAME_KEY, SAMPLE_TYPE_KEY,
                               PRIMARY_STUDY_KEY, SECONDARY_STUDIES_KEY)
from metapool.metapool import TUBECODE_KEY
=======
>>>>>>> 95e78dcd
from metapool.sample_sheet import (KLSampleSheet, AmpliconSampleSheet,
                                   MetagenomicSampleSheetv102,
                                   MetagenomicSampleSheetv101,
                                   MetagenomicSampleSheetv100,
                                   MetagenomicSampleSheetv90,
                                   MetatranscriptomicSampleSheetv0,
                                   MetatranscriptomicSampleSheetv10,
                                   AbsQuantSampleSheetv10,
                                   sample_sheet_to_dataframe,
                                   make_sample_sheet, load_sample_sheet,
                                   demux_sample_sheet, sheet_needs_demuxing,
                                   make_sections_dict, SS_SAMPLE_ID_KEY)
from metapool.plate import ErrorMessage, WarningMessage
from metapool.metapool import generate_override_cycles_value


# Default KLSampleSheet objects don't have a `contains_replicates`
# key in the Bioinformatics section, but metag v100 and later sheets do, so
# sometimes we need to expand the base dummy info
def _add_contains_replicates(source_bfx_list):
    out_bfx_list = []
    for x in source_bfx_list:
        curr_dict = x.copy()
        curr_dict['contains_replicates'] = False
        out_bfx_list.append(curr_dict)
    return out_bfx_list


# The classes below share the same filepaths, so we use this dummy class
class BaseTests(unittest.TestCase):
    def setUp(self):
        data_dir = join(dirname(__file__), 'data')
        self.data_dir = data_dir
        self.ss = join(data_dir, 'runs', '191103_D32611_0365_G00DHB5YXX',
                       'sample-sheet.csv')

        self.alt_ss = join(data_dir,
                           'good-sample-sheet-with-alt-col-names.csv')

        self.good_ss = join(data_dir, 'good-sample-sheet.csv')
        self.good_metag_ss_w_context = \
            join(data_dir, "good-sample-sheet_w_sample_context.csv")
        self.with_comments = join(data_dir, 'good-sample-sheet-but-'
                                            'with-comments.csv')

        self.good_w_bools = join(data_dir, 'good-sheet-w-odd-bools.csv')

        fp = 'good-sample-sheet-with-comments-and-new-lines.csv'
        self.with_comments_and_new_lines = join(data_dir, fp)

        self.with_new_lines = join(data_dir, 'good-sample-sheet-with-'
                                             'new-lines.csv')

        self.no_project_ss = join(data_dir, 'no-project-name-sample-sheet.csv')

        # "valid" upfront but will have repeated values after scrubbing
        self.ok_ss = join(data_dir, 'ok-sample-sheet.csv')

        self.scrubbable_ss = join(data_dir, 'scrubbable-sample-sheet.csv')

        self.bad_project_name_ss = join(data_dir,
                                        'bad-project-name-sample-sheet.csv')

        self.good_run_info = "metapool/tests/data/runinfo_files/RunInfo1.xml"

        bfx = [
            {
             'Sample_Project': 'Koening_ITS_101',
             'QiitaID': '101',
             'BarcodesAreRC': False,
             'ForwardAdapter': 'GATACA',
             'ReverseAdapter': 'CATCAT',
             'HumanFiltering': False,
             'library_construction_protocol': 'Knight Lab Kapa HP',
             'experiment_design_description': 'Eqiiperiment'
            },
            {
             'Sample_Project': 'Yanomani_2008_10052',
             'QiitaID': '10052',
             'BarcodesAreRC': False,
             'ForwardAdapter': 'GATACA',
             'ReverseAdapter': 'CATCAT',
             'HumanFiltering': False,
             'library_construction_protocol': 'Knight Lab Kapa HP',
             'experiment_design_description': 'Eqiiperiment'
            }
        ]

        contact = [
            {
             'Sample_Project': 'Koening_ITS_101',
             'Email': 'yoshiki@compy.com,ilike@turtles.com'
            },
            {
             'Sample_Project': 'Yanomani_2008_10052',
             'Email': 'mgdb@gmail.com'
            }
        ]

        self.md_ampl = {
            'Investigator Name': 'a PI',
            'Experiment Name': 'an experiment name',
            'Bioinformatics': bfx,
            'Contact': contact,
            'Assay': 'TruSeq HT',
            'SheetType': 'dummy_amp',
            'SheetVersion': '0'
        }

        self.md_metag = {
            'Bioinformatics': bfx,
            'Contact': contact,
            'Assay': 'Metagenomic',
            'SheetType': 'standard_metag',
            'SheetVersion': '100'
        }


class KLSampleSheetTests(BaseTests):
    def test_instantiation(self):
        # base class can no longer be instantiated
        with self.assertRaises(TypeError, msg="TypeError: only children of "
                                              "'KLSampleSheet' may be insta"
                                              "ntiated"):
            KLSampleSheet()

        # child class should instantiate successfully.
        sheet = MetagenomicSampleSheetv100(self.good_ss)
        self.assertIsNotNone(sheet)

    def test_sample_sheet_roundtripping(self):
        # testing with all the sheets we have access to
        sheets = [self.ss, self.good_ss,
                  self.no_project_ss, self.ok_ss,
                  self.scrubbable_ss, self.bad_project_name_ss,
                  self.with_comments, self.with_comments_and_new_lines,
                  self.with_new_lines]
        sheets = {sheet: MetagenomicSampleSheetv100(sheet) for sheet in sheets}

        for filename, sheet in sheets.items():
            # write each KLSampleSheet object out to disk and compare the text
            # against the original.
            with tempfile.NamedTemporaryFile('w+') as tmp:
                sheet.write(tmp)
                tmp.seek(0)
                observed = tmp.read()

                # the following sample-sheets are identical to self.good_ss,
                # except for comments and/or empty lines. For these files,
                # observed needs to be compared to self.good_ss, since
                # comments and empty lines are ignored by metapool.
                if filename in {self.with_comments,
                                self.with_new_lines,
                                self.with_comments_and_new_lines}:
                    expected = self.good_ss
                else:
                    expected = filename

                with open(expected) as f:
                    # if the assertion fails, metapool is not processing
                    # filename as intended.
                    self.assertEqual(observed.split(),
                                     f.read().split(),
                                     f'Problem found with {filename}')

    def test_empty_write(self):
        exp = [
            '[Header],',
            ',',
            '[Reads],',
            ',',
            '[Settings],',
            ',',
            '[Data],',
            ',',
            ',',
            '[Bioinformatics],',
            ',',
            '[Contact],',
            ',',
            '']

        empty = MetagenomicSampleSheetv100()
        with tempfile.NamedTemporaryFile('w+') as tmp:
            empty.write(tmp)
            tmp.seek(0)
            observed = tmp.read()

            self.assertEqual(observed.split('\n'), exp)

    def test_empty_read(self):
        empty = [
            '[Header],',
            ',',
            '[Reads],',
            ',',
            '[Settings],',
            ',',
            '[Data],',
            ',',
            ',',
            '[Bioinformatics],',
            ',',
            '[Contact],',
            ',']

        with tempfile.NamedTemporaryFile('w+') as tmp:
            for line in empty:
                tmp.write(line + '\n')

            sheet = MetagenomicSampleSheetv100(tmp.name)

            self.assertEqual(sheet.samples, [])
            self.assertEqual(sheet.Settings, {})
            self.assertEqual(sheet.Header, {})
            self.assertEqual(sheet.Reads, [])
            self.assertIsNone(sheet.Bioinformatics)
            self.assertIsNone(sheet.Contact)

    def test_parse(self):
        sheet = MetagenomicSampleSheetv100(self.ss)

        exp = {
            'IEMFileVersion': '4',
            'SheetType': 'standard_metag',
            'SheetVersion': '100',
            'Investigator Name': 'Caballero',
            'Experiment Name': 'RKL0042',
            'Date': '2/26/20',
            'Workflow': 'GenerateFASTQ',
            'Application': 'FASTQ Only',
            'Assay': 'Metagenomic',
            'Description': '',
            'Chemistry': 'Default'
        }

        self.assertEqual(sheet.Header, exp)
        self.assertEqual(sheet.Reads, [150, 150])
        self.assertEqual(sheet.Settings, {'ReverseComplement': '0'})

        data = (
            '1,sample_1,sample.1,FooBar_666_p1,A1,iTru7_107_07,CCGACTAT,'
            'iTru5_01_A,ACCGACAA,Baz_12345,pool1,importantsample1,'
            'KnightLabKapaHP,Eqiiperiment\n'
            '1,sample_2,sample.2,FooBar_666_p1,A2,iTru7_107_08,CCGACTAT,'
            'iTru5_01_A,CTTCGCAA,Baz_12345,pool1,importantsample2,'
            'KnightLabKapaHP,Eqiiperiment\n'
            '3,sample_1,sample.1,FooBar_666_p1,A3,iTru7_107_09,GCCTTGTT,'
            'iTru5_01_A,AACACCAC,Baz_12345,pool1,importantsample1,'
            'KnightLabKapaHP,Eqiiperiment\n'
            '3,sample_2,sample.2,FooBar_666_p1,A4,iTru7_107_10,AACTTGCC,'
            'iTru5_01_A,CGTATCTC,Baz_12345,pool1,importantsample2,'
            'KnightLabKapaHP,Eqiiperiment\n'
            '3,sample_31,sample.31,FooBar_666_p1,A5,iTru7_107_11,CAATGTGG,'
            'iTru5_01_A,GGTACGAA,FooBar_666,pool1,importantsample31,'
            'KnightLabKapaHP,SomethingWitty\n'
            '3,sample_32,sample.32,FooBar_666_p1,B6,iTru7_107_12,AAGGCTGA,'
            'iTru5_01_A,CGATCGAT,FooBar_666,pool1,importantsample32,'
            'KnightLabKapaHP,SomethingWitty\n'
            '3,sample_34,sample.34,FooBar_666_p1,B8,iTru7_107_13,TTACCGAG,'
            'iTru5_01_A,AAGACACC,FooBar_666,pool1,importantsample34,'
            'KnightLabKapaHP,SomethingWitty\n'
            '3,sample_44,sample.44,Baz_p3,B99,iTru7_107_14,GTCCTAAG,'
            'iTru5_01_A,CATCTGCT,Baz_12345,pool1,importantsample44,'
            'KnightLabKapaHP,Eqiiperiment\n'
        )
        keys = ['Lane', 'Sample_ID', 'Sample_Name', 'Sample_Plate',
                'well_id_384', 'I7_Index_ID', 'index', 'I5_Index_ID', 'index2',
                'Sample_Project', 'syndna_pool_number', 'Well_description',
                'library_construction_protocol', 'experiment_design_protocol']

        for sample, line in zip(sheet.samples, data.split()):
            values = line.strip().split(',')
            exp = sample_sheet.Sample(dict(zip(keys, values)))
            self.assertEqual(sample, exp)

        # check for Bioinformatics
        exp = pd.DataFrame(
            columns=['Sample_Project', 'QiitaID', 'BarcodesAreRC',
                     'ForwardAdapter', 'ReverseAdapter', 'HumanFiltering',
                     'library_construction_protocol',
                     'experiment_design_description', 'contains_replicates'],
            data=[
                ['Baz_12345', '100', False, 'AACC', 'GGTT', False,
                 'Knight Lab Kapa HP', 'Eqiiperiment', False],
                ['FooBar_666', '666', False, 'AACC', 'GGTT', False,
                 'Knight Lab Kapa HP', 'SomethingWitty', False]
            ]
        )

        pd.testing.assert_frame_equal(sheet.Bioinformatics, exp)

        # check for Contact
        exp = pd.DataFrame(
            columns=['Email', 'Sample_Project'],
            data=[
                ['test@lol.com', 'Baz_12345'],
                ['tester@rofl.com', 'FooBar_666']
            ]
        )
        pd.testing.assert_frame_equal(sheet.Contact, exp)

    def test_parse_with_comments(self):
        # the two sample sheets are identical except for the comments
        exp = MetagenomicSampleSheetv100(self.good_ss)
        with self.assertWarnsRegex(UserWarning, 'Comments at the beginning '):
            obs = MetagenomicSampleSheetv100(self.with_comments)

            self.assertEqual(obs.Header, exp.Header)
            self.assertEqual(obs.Settings, exp.Settings)
            self.assertEqual(obs.Reads, exp.Reads)

            for o_sample, e_sample in zip(obs.samples, exp.samples):
                self.assertEqual(o_sample, e_sample)

            pd.testing.assert_frame_equal(obs.Contact, exp.Contact)
            pd.testing.assert_frame_equal(obs.Bioinformatics,
                                          exp.Bioinformatics)

            self.assertEqual(len(obs), 783)

    def test_merge(self):
        base = MetagenomicSampleSheetv100()
        base.Reads = [151, 151]
        base.add_sample(sample_sheet.Sample({
            'Sample_ID': 'y',
            'index': 'GGTACA',
            'index2': 'GGCGCC',
            'Sample_Name': 'y.sample'
        }))
        base.Contact = pd.DataFrame(self.md_metag['Contact'])

        hugo = MetagenomicSampleSheetv100()
        hugo.Reads = [151, 151]
        hugo.add_sample(sample_sheet.Sample({
            'Sample_ID': 'a',
            'index': 'GATACA',
            'index2': 'GCCGCC',
            'Sample_Name': 'a.sample'
        }))
        hugo.Contact = pd.DataFrame(self.md_metag['Contact'])

        paco = MetagenomicSampleSheetv100()
        paco.Reads = [151, 151]
        paco.add_sample(sample_sheet.Sample({
            'Sample_ID': 'b',
            'index': 'GATAAA',
            'index2': 'GCCACC',
            'Sample_Name': 'b.sample'
        }))

        luis = MetagenomicSampleSheetv100()
        luis.Reads = [151, 151]
        luis.add_sample(sample_sheet.Sample({
                'Sample_ID': 'c',
                'index': 'GATATA',
                'index2': 'GCCTCC',
                'Sample_Name': 'c.sample'}))

        base.merge([hugo, paco, luis])

        self.assertEqual(base.Reads, [151, 151])

        exp_samples = [
            sample_sheet.Sample({
                'Sample_ID': 'y',
                'index': 'GGTACA',
                'index2': 'GGCGCC',
                'Sample_Name': 'y.sample'}
            ),
            sample_sheet.Sample({
                'Sample_ID': 'a',
                'index': 'GATACA',
                'index2': 'GCCGCC',
                'Sample_Name': 'a.sample'}
            ),
            sample_sheet.Sample({
                'Sample_ID': 'b',
                'index': 'GATAAA',
                'index2': 'GCCACC',
                'Sample_Name': 'b.sample'}
            ),
            sample_sheet.Sample({
                'Sample_ID': 'c',
                'index': 'GATATA',
                'index2': 'GCCTCC',
                'Sample_Name': 'c.sample'}
            ),
        ]

        for obs, exp in zip(base.samples, exp_samples):
            self.assertEqual(obs, exp)

        # checks the items haven't been repeated
        contact = self.md_metag['Contact']
        pd.testing.assert_frame_equal(base.Contact, pd.DataFrame(contact))

    def test_merge_bioinformatics(self):
        base = MetagenomicSampleSheetv100()
        base.Reads = [151, 151]
        base.add_sample(sample_sheet.Sample({
            'Sample_ID': 'y',
            'index': 'GGTACA',
            'index2': 'GGCGCC',
            'Sample_Name': 'y.sample'
        }))
        base.Bioinformatics = pd.DataFrame(self.md_metag['Bioinformatics'])

        hugo = MetagenomicSampleSheetv100()
        hugo.Reads = [151, 151]
        hugo.add_sample(sample_sheet.Sample({
            'Sample_ID': 'a',
            'index': 'GATACA',
            'index2': 'GCCGCC',
            'Sample_Name': 'a.sample'
        }))
        hugo.Bioinformatics = pd.DataFrame(self.md_metag['Bioinformatics'])

        paco = MetagenomicSampleSheetv100()
        paco.Reads = [151, 151]
        paco.add_sample(sample_sheet.Sample({
            'Sample_ID': 'b',
            'index': 'GATAAA',
            'index2': 'GCCACC',
            'Sample_Name': 'b.sample'
        }))
        paco.Bioinformatics = pd.DataFrame(self.md_metag['Bioinformatics'])
        paco.Bioinformatics['Sample_Project'] = (
                'paco_' + paco.Bioinformatics['Sample_Project'])

        base.merge([hugo, paco])

        self.assertEqual(base.Reads, [151, 151])

        exp_samples = [
            sample_sheet.Sample({
                'Sample_ID': 'y',
                'index': 'GGTACA',
                'index2': 'GGCGCC',
                'Sample_Name': 'y.sample'}
            ),
            sample_sheet.Sample({
                'Sample_ID': 'a',
                'index': 'GATACA',
                'index2': 'GCCGCC',
                'Sample_Name': 'a.sample'}
            ),
            sample_sheet.Sample({
                'Sample_ID': 'b',
                'index': 'GATAAA',
                'index2': 'GCCACC',
                'Sample_Name': 'b.sample'}
            ),
        ]

        for obs, exp in zip(base.samples, exp_samples):
            self.assertEqual(obs, exp)

        self.assertIsNone(base.Contact)

        # check for Bioinformatics
        exp = pd.DataFrame(
            columns=['Sample_Project', 'QiitaID', 'BarcodesAreRC',
                     'ForwardAdapter', 'ReverseAdapter', 'HumanFiltering',
                     'library_construction_protocol',
                     'experiment_design_description'],
            data=[
                ['Koening_ITS_101', '101', False, 'GATACA', 'CATCAT',
                 False, 'Knight Lab Kapa HP', 'Eqiiperiment'],
                ['Yanomani_2008_10052', '10052', False, 'GATACA', 'CATCAT',
                 False, 'Knight Lab Kapa HP', 'Eqiiperiment'],
                ['paco_Koening_ITS_101', '101', False, 'GATACA', 'CATCAT',
                 False, 'Knight Lab Kapa HP', 'Eqiiperiment'],
                ['paco_Yanomani_2008_10052', '10052', False, 'GATACA',
                 'CATCAT', False, 'Knight Lab Kapa HP', 'Eqiiperiment']
            ]
        )

        # checks the items haven't been repeated
        pd.testing.assert_frame_equal(base.Bioinformatics, exp)

    def test_merge_error(self):
        base = MetagenomicSampleSheetv100()
        base.Reads = [151, 151]
        base.Settings = {'ReverseComplement': 0,
                         'SomethingElse': '100'}

        hugo = MetagenomicSampleSheetv100()
        hugo.add_sample(sample_sheet.Sample({
            'Sample_ID': 'a',
            'index': 'GATACA',
            'index2': 'GCCGCC',
            'Sample_Name': 'a.sample'
        }))

        with self.assertRaisesRegex(ValueError, 'The Settings section is '
                                    'different for sample sheet 1'):
            base.merge([hugo])

    def test_merge_different_dates(self):
        base = MetagenomicSampleSheetv100()
        base.Header['Date'] = '08-01-1989'
        base.Settings = {'ReverseComplement': 0}

        hugo = MetagenomicSampleSheetv100()
        hugo.Header['Date'] = '04-26-2021'
        hugo.Settings = {'ReverseComplement': 0}

        hugo.add_sample(sample_sheet.Sample({
            'Sample_ID': 'a',
            'index': 'GATACA',
            'index2': 'GCCGCC',
            'Sample_Name': 'a.sample'
        }))

        base.merge([hugo])

        # keeps base's date
        self.assertEqual(dict(base.Header), {'Date': '08-01-1989'})

        # there should only be one sample
        self.assertEqual(len(base.samples), 1)
        self.assertEqual(base.samples[0],
                         sample_sheet.Sample({'Sample_ID': 'a',
                                              'index': 'GATACA',
                                              'index2': 'GCCGCC',
                                              'Sample_Name': 'a.sample'}))

    def test_validate(self):
        sheet = AmpliconSampleSheet()
        obs = sheet._validate_sample_sheet_metadata(self.md_ampl)
        self.assertEqual(obs, [])

    def test_more_attributes(self):
        sheet = AmpliconSampleSheet()
        self.md_ampl['Ride'] = 'the lightning'

        obs = sheet._validate_sample_sheet_metadata(self.md_ampl)
        exp = [ErrorMessage('These metadata keys are not supported: Ride')]
        self.assertEqual(obs, exp)

    def test_validate_missing_assay(self):
        sheet = AmpliconSampleSheet()
        self.md_ampl['Assay'] = 'NewAssayType'

        obs = sheet._validate_sample_sheet_metadata(self.md_ampl)
        exp = [ErrorMessage('NewAssayType is not a supported Assay')]
        self.assertEqual(obs, exp)

    def test_validate_missing_bioinformatics_data(self):
        sheet = AmpliconSampleSheet()
        del self.md_ampl['Bioinformatics']

        obs = sheet._validate_sample_sheet_metadata(self.md_ampl)
        exp = [ErrorMessage('Bioinformatics is a required attribute')]
        self.assertEqual(obs, exp)

    def test_validate_missing_column_in_bioinformatics(self):
        sheet = AmpliconSampleSheet()
        del self.md_ampl['Bioinformatics'][0]['Sample_Project']
        exp = [ErrorMessage('In the Bioinformatics section Project #1 does not'
                            ' have exactly these keys BarcodesAreRC, '
                            'ForwardAdapter, HumanFiltering, QiitaID, '
                            'ReverseAdapter, Sample_Project, '
                            'experiment_design_description, '
                            'library_construction_protocol')]
        obs = sheet._validate_sample_sheet_metadata(self.md_ampl)
        self.assertEqual(str(obs[0]), str(exp[0]))

    def test_alt_sample_sheet(self):
        # testing with all the sheets we have access to
        obs = MetagenomicSampleSheetv90(self.alt_ss).all_sample_keys

        exp = ['Lane',
               'Sample_ID',
               'Sample_Name',
               'Sample_Plate',
               'well_id_384',
               'I7_Index_ID',
               'index',
               'I5_Index_ID',
               'index2',
               'Sample_Project',
               'syndna_pool_number',
               'Well_description']

        self.assertEqual(set(obs), set(exp))

<<<<<<< HEAD
    def test_sample_is_a_blank_wo_context(self):
        sheet = MetagenomicSampleSheetv100(self.good_ss)
        # NB: the sample names and sample ids in the test spreadsheet are the
        # same.  FWIW, the intention is to use the sample names here.
        self.assertFalse(sheet.sample_is_a_blank(
            'CDPH-SAL_Salmonella_Typhi_MDL-143'))
        self.assertTrue(sheet.sample_is_a_blank('BLANK_40_12G'))

        # sending in a sample name that doesn't exist in the Data section
        # raises an error
        with self.assertRaisesRegex(
                ValueError,
                "Sample 'blank_40_12g' not found in the Data section"):
            sheet.sample_is_a_blank('blank_40_12g')

    def test_sample_is_a_blank_w_context(self):
        sheet = MetagenomicSampleSheetv102(self.good_metag_ss_w_context)
        # NB: the sample names and sample ids in the test spreadsheet are the
        # same.  FWIW, the intention is to use the sample names here.
        self.assertFalse(sheet.sample_is_a_blank(
            'CDPH-SAL_Salmonella_Typhi_MDL-143'))
        self.assertTrue(sheet.sample_is_a_blank('BLANK_40_12G'))

        # sending in a sample name that doesn't exist in the Data section
        # raises an error
        with self.assertRaisesRegex(
                ValueError,
                "Sample 'blank_40_12g' not found in the Data section"):
            sheet.sample_is_a_blank('blank_40_12g')

    def test_get_controls_details_w_context(self):
        exp_blank_names = [
            'BLANK_40_12G', 'BLANK_40_12H', 'BLANK_41_12G', 'BLANK_41_12H',
            'BLANK_42_12G', 'BLANK_42_12H', 'BLANK_43_12G', 'BLANK_43_12H',
            'BLANK1_1A', 'BLANK1_1B', 'BLANK1_1C', 'BLANK1_1D', 'BLANK1_1E',
            'BLANK1_1F', 'BLANK1_1G', 'BLANK1_1H', 'BLANK2_2A', 'BLANK2_2B',
            'BLANK2_2C', 'BLANK2_2D', 'BLANK2_2E', 'BLANK2_2F', 'BLANK2_2G',
            'BLANK2_2H', 'BLANK3_3A', 'BLANK3_3B', 'BLANK3_3C', 'BLANK3_3D',
            'BLANK3_3E', 'BLANK3_3F', 'BLANK3_3G', 'BLANK3_3H', 'BLANK4_4A',
            'BLANK4_4B', 'BLANK4_4C', 'BLANK4_4D', 'BLANK4_4E', 'BLANK4_4F',
            'BLANK4_4G', 'BLANK4_4H']
        sheet = MetagenomicSampleSheetv102(self.good_metag_ss_w_context)
        obs_details = sheet.get_controls_details()
        self.assertEqual(len(exp_blank_names), len(obs_details))
        for curr_blank_name in exp_blank_names:
            self.assertTrue(curr_blank_name in obs_details)
            curr_details = obs_details[curr_blank_name]
            self.assertEqual(len(curr_details), 4)
            self.assertEqual(curr_details[SAMPLE_NAME_KEY],
                             curr_blank_name)
            self.assertEqual(curr_details[SAMPLE_TYPE_KEY], 'control blank')

            if curr_blank_name.startswith("BLANK_4"):
                expected_qiita_id = "11661"
            else:
                expected_qiita_id = "13059"
            self.assertEqual(curr_details[PRIMARY_STUDY_KEY],
                             expected_qiita_id)

            expected_secondary_studies = []
            if curr_blank_name in ["BLANK_41_12G", "BLANK_41_12H"]:
                expected_secondary_studies = ["10317", "11223"]
            self.assertEqual(curr_details[SECONDARY_STUDIES_KEY],
                             expected_secondary_studies)
        # next expected blank name

    def test_get_controls_details_wo_context(self):
        exp_blank_names = [
            'BLANK_40_12G', 'BLANK_40_12H', 'BLANK_41_12G', 'BLANK_41_12H',
            'BLANK_42_12G', 'BLANK_42_12H', 'BLANK_43_12G', 'BLANK_43_12H',
            'BLANK1_1A', 'BLANK1_1B', 'BLANK1_1C', 'BLANK1_1D', 'BLANK1_1E',
            'BLANK1_1F', 'BLANK1_1G', 'BLANK1_1H', 'BLANK2_2A', 'BLANK2_2B',
            'BLANK2_2C', 'BLANK2_2D', 'BLANK2_2E', 'BLANK2_2F', 'BLANK2_2G',
            'BLANK2_2H', 'BLANK3_3A', 'BLANK3_3B', 'BLANK3_3C', 'BLANK3_3D',
            'BLANK3_3E', 'BLANK3_3F', 'BLANK3_3G', 'BLANK3_3H', 'BLANK4_4A',
            'BLANK4_4B', 'BLANK4_4C', 'BLANK4_4D', 'BLANK4_4E', 'BLANK4_4F',
            'BLANK4_4G', 'BLANK4_4H']
        sheet = MetagenomicSampleSheetv100(self.good_ss)
        obs_details = sheet.get_controls_details()
        self.assertEqual(len(exp_blank_names), len(obs_details))
        for curr_blank_name in exp_blank_names:
            self.assertTrue(curr_blank_name in obs_details)
            curr_details = obs_details[curr_blank_name]
            self.assertEqual(len(curr_details), 4)
            self.assertEqual(curr_details[SAMPLE_NAME_KEY],
                             curr_blank_name)
            self.assertEqual(curr_details[SAMPLE_TYPE_KEY], 'control blank')

            if curr_blank_name == "BLANK_41_12G":
                expected_qiita_id = "6123"
            elif curr_blank_name.startswith("BLANK_4"):
                expected_qiita_id = "11661"
            else:
                expected_qiita_id = "13059"
            self.assertEqual(curr_details[PRIMARY_STUDY_KEY],
                             expected_qiita_id)
            self.assertEqual(curr_details[SECONDARY_STUDIES_KEY], [])
        # next expected blank name

    def test_get_projects_details(self):
        exp_details = {
            'NYU_BMS_Melanoma_13059': {
                QIITA_ID_KEY: '13059',
                PROJECT_SHORT_NAME_KEY: 'NYU_BMS_Melanoma',
                PROJECT_FULL_NAME_KEY: 'NYU_BMS_Melanoma_13059',
                CONTAINS_REPLICATES_KEY: False,
                SAMPLES_KEY: {
                    'LP127890A01': {
                        SAMPLE_NAME_KEY: 'LP127890A01',
                        SAMPLE_PROJECT_KEY: 'NYU_BMS_Melanoma_13059',
                        SS_SAMPLE_ID_KEY: 'LP127890A01'
                    }
                },
            },
            'Feist_11661': {
                QIITA_ID_KEY: '11661',
                PROJECT_SHORT_NAME_KEY: 'Feist',
                PROJECT_FULL_NAME_KEY: 'Feist_11661',
                CONTAINS_REPLICATES_KEY: False,
                SAMPLES_KEY: {
                    'CDPH-SAL_Salmonella_Typhi_MDL-143': {
                        SAMPLE_NAME_KEY: 'CDPH-SAL_Salmonella_Typhi_MDL-143',
                        SAMPLE_PROJECT_KEY: 'Feist_11661',
                        SS_SAMPLE_ID_KEY: 'CDPH-SAL_Salmonella_Typhi_MDL-143'
                    }
                },
            },
            'Gerwick_6123': {
                QIITA_ID_KEY: '6123',
                PROJECT_SHORT_NAME_KEY: 'Gerwick',
                PROJECT_FULL_NAME_KEY: 'Gerwick_6123',
                CONTAINS_REPLICATES_KEY: False,
                SAMPLES_KEY: {
                    '3A': {
                        SAMPLE_NAME_KEY: '3A',
                        SAMPLE_PROJECT_KEY: 'Gerwick_6123',
                        SS_SAMPLE_ID_KEY: '3A'
                    }
                }
            }
        }

        sheet = MetagenomicSampleSheetv100(self.good_w_bools)
        obs_details = sheet.get_projects_details()
        self.assertEqual(exp_details, obs_details)

    def test_get_projects_details_w_orig_name(self):
        good_replicates_ss_fp = join(
            self.data_dir, 'good_sheet_w_replicates.csv')
        sheet = MetagenomicSampleSheetv100(good_replicates_ss_fp)

        # not going to check the whole thing, just checking one sample to
        # make sure the original name is being added correctly
        obs_details = sheet.get_projects_details()
        self.assertTrue("Feist_11661" in obs_details)
        an_obs_samples = obs_details["Feist_11661"][SAMPLES_KEY]
        self.assertTrue("BLANK.43.12G.A1" in an_obs_samples)
        an_obs_sample = an_obs_samples["BLANK.43.12G.A1"]
        self.assertTrue(ORIG_NAME_KEY in an_obs_sample)
        self.assertEqual(an_obs_sample[ORIG_NAME_KEY], "BLANK.43.12G")
=======
    def test_set_override_cycles(self):
        sheet = load_sample_sheet(self.good_ss)

        # assert that the original value of the sheet is as expected.
        self.assertEqual("Y151;I8N2;I8N2;Y151",
                         sheet.Settings['OverrideCycles'])

        # generate a known value that is different from above using a known
        # sample-sheet. Assume that adapters are of length 8.
        new_value = generate_override_cycles_value(self.good_run_info, 8)

        # assert that the new value is as expected.
        self.assertEqual("Y151;I8N4;Y151", new_value)

        # use set_override_cycles() to change the value and assert that it
        # is now different.
        sheet.set_override_cycles(new_value)
        self.assertEqual("Y151;I8N4;Y151", sheet.Settings['OverrideCycles'])
>>>>>>> 95e78dcd


class SampleSheetWorkflow(BaseTests):
    def setUp(self):
        super().setUp()
        self.maxDiff = None

        self.sheet = AmpliconSampleSheet()
        self.sheet.Header['IEM4FileVersion'] = 4
        self.sheet.Header['Investigator Name'] = 'Knight'
        self.sheet.Header['Experiment Name'] = 'RKO_experiment'
        self.sheet.Header['Date'] = '2021-08-17'
        self.sheet.Header['Workflow'] = 'GenerateFASTQ'
        self.sheet.Header['Application'] = 'FASTQ Only'
        self.sheet.Header['Assay'] = 'TruSeq HT'
        self.sheet.Header['Description'] = ''
        self.sheet.Header['Chemistry'] = 'Default'
        self.sheet.Reads = [151, 151]
        self.sheet.Settings['ReverseComplement'] = 0

        self.sheet.Bioinformatics = pd.DataFrame(
            columns=['Sample_Project', 'QiitaID', 'BarcodesAreRC',
                     'ForwardAdapter', 'ReverseAdapter', 'HumanFiltering'],
            data=[
                ['THDMI_10317', '10317', 'False', 'AACC', 'GGTT', 'False']
            ]
        )

        # check for Contact
        self.sheet.Contact = pd.DataFrame(
            columns=['Email', 'Sample_Project'],
            data=[
                ['daniel@tmi.com', 'THDMI_10317'],
            ]
        )

        data = [
            ['X00180471',
             'X00180471', 'A', 1, False, 'THDMI_10317_PUK2', 'THDMI_10317',
             'THDMI_10317_UK2-US6', 'A1', '1', '1', 'SF', '166032128',
             'Carmen_HOWE_KF3', '109379Z', '2021-08-17', '978215', 'RNBJ0628',
             'Echo550', 'THDMI_UK_Plate_2', 'THDMI UK', '', '1', 'A1',
             '515rcbc0', 'AATGATACGGCGACCACCGAGATCTACACGCT', 'AGCCTTCGTCGC',
             'TATGGTAATT', 'GT', 'GTGYCAGCMGCCGCGGTAA',
             'AATGATACGGCGACCACCGAGATCTACACGCTAGCCTTCGTCGCTATGGTAATTGTGTGYCAG'
             'CMGCCGCGGTAA', 'pool1'],
            ['X00180199',
             'X00180199', 'C', 1, False, 'THDMI_10317_PUK2', 'THDMI_10317',
             'THDMI_10317_UK2-US6', 'C1', '1', '1', 'SF', '166032128',
             'Carmen_HOWE_KF3', '109379Z', '2021-08-17', '978215', 'RNBJ0628',
             'Echo550', 'THDMI_UK_Plate_2', 'THDMI UK', '', '1', 'B1',
             '515rcbc12', 'AATGATACGGCGACCACCGAGATCTACACGCT', 'CGTATAAATGCG',
             'TATGGTAATT', 'GT', 'GTGYCAGCMGCCGCGGTAA',
             'AATGATACGGCGACCACCGAGATCTACACGCTCGTATAAATGCGTATGGTAATTGTGTGYCAG'
             'CMGCCGCGGTAA', 'pool1'],
            ['X00179789',
             'X00179789', 'E', 1, False, 'THDMI_10317_PUK2', 'THDMI_10317',
             'THDMI_10317_UK2-US6', 'E1', '1', '1', 'SF', '166032128',
             'Carmen_HOWE_KF3', '109379Z', '2021-08-17', '978215', 'RNBJ0628',
             'Echo550', 'THDMI_UK_Plate_2', 'THDMI UK', '', '1', 'C1',
             '515rcbc24', 'AATGATACGGCGACCACCGAGATCTACACGCT', 'TGACTAATGGCC',
             'TATGGTAATT', 'GT', 'GTGYCAGCMGCCGCGGTAA',
             'AATGATACGGCGACCACCGAGATCTACACGCTTGACTAATGGCCTATGGTAATTGTGTGYCAG'
             'CMGCCGCGGTAA', 'pool1'],
        ]

        self.table = pd.DataFrame(
            columns=['sample sheet Sample_ID',
                     'Sample', 'Row', 'Col', 'Blank', 'Project Plate',
                     'Project Name', 'Compressed Plate Name', 'Well',
                     'Plate Position', 'Primer Plate #', 'Plating',
                     'Extraction Kit Lot', 'Extraction Robot', 'TM1000 8 Tool',
                     'Primer Date', 'MasterMix Lot', 'Water Lot',
                     'Processing Robot', 'Sample Plate', 'Project_Name',
                     'Original Name', 'Plate', 'EMP Primer Plate Well', 'Name',
                     "Illumina 5' Adapter", 'Golay Barcode',
                     'Forward Primer Pad', 'Forward Primer Linker',
                     '515FB Forward Primer (Parada)', 'Primer For PCR',
                     'syndna_pool_number'],
            data=data
        )

    # Default KLSampleSheet objects don't have a `contains_replicates`
    # key in the Bioinformatics section, but metag v100 sheets do, and
    # several tests here use v100, so they need to have a `contains_replicates`
    # entry added to the base metadata in order to pass
    def _add_replicates_to_md_metag(self):
        input_dict = {}
        for key, value in self.md_metag.items():
            mod_value = value
            if key == 'Bioinformatics':
                mod_value = _add_contains_replicates(value)
            input_dict[key] = mod_value
        return input_dict

    def test_validate_sample_sheet_metadata_empty(self):
        sheet = AmpliconSampleSheet()
        messages = sheet._validate_sample_sheet_metadata({})

        exp = [
            ErrorMessage('Assay is a required attribute'),
            ErrorMessage('Bioinformatics is a required attribute'),
            ErrorMessage('Contact is a required attribute'),
        ]

        self.assertEqual(messages, exp)

    def test_validate_sample_sheet_metadata_not_supported(self):
        sheet = AmpliconSampleSheet()
        self.md_ampl['Rush'] = 'XYZ'
        messages = sheet._validate_sample_sheet_metadata(self.md_ampl)

        exp = [
                ErrorMessage('These metadata keys are not supported: Rush'),
        ]

        self.assertEqual(messages, exp)

    def test_validate_sample_sheet_metadata_good(self):
        # self.md_ampl is patterned after legacy amplicon sample-sheet.
        sheet = AmpliconSampleSheet()
        messages = sheet._validate_sample_sheet_metadata(self.md_ampl)
        self.assertEqual(messages, [])

        # test _validate_sample_sheet_metadata() against a
        # MetagenomicSampleSheetv100 object which defines an extra column
        # (contains_replicates) in the Bioinformatics section. Since
        # self.metadata does not contain this extra column, ErrorMessage()s
        # should be returned saying as much.
        sheet = MetagenomicSampleSheetv100()
        messages = sheet._validate_sample_sheet_metadata(self.md_metag)

        exp_msgs = ['In the Bioinformatics section Project #1 does not have '
                    'exactly these keys BarcodesAreRC, ForwardAdapter, Human'
                    'Filtering, QiitaID, ReverseAdapter, Sample_Project, '
                    'contains_replicates, experiment_design_description, '
                    'library_construction_protocol',
                    'In the Bioinformatics section Project #2 does not have '
                    'exactly these keys BarcodesAreRC, ForwardAdapter, Human'
                    'Filtering, QiitaID, ReverseAdapter, Sample_Project, '
                    'contains_replicates, experiment_design_description, '
                    'library_construction_protocol']

        self.assertEqual(messages[0].message, exp_msgs[0])
        self.assertEqual(messages[1].message, exp_msgs[1])

    def test_validate_sample_sheet_metadata_bad_assay_types(self):
        sheet = AmpliconSampleSheet()

        invalid_types = ['SomeType', 'Metagenomics', 'Metatranscriptomics']

        for invalid_type in invalid_types:
            self.md_ampl['Assay'] = invalid_type
            messages = sheet._validate_sample_sheet_metadata(self.md_ampl)
            exp = f'ErrorMessage: {invalid_type} is not a supported Assay'
            self.assertEqual(str(messages[0]), exp)

    def test_make_sample_sheet(self):
        exp_bfx = pd.DataFrame(self.md_ampl['Bioinformatics'])
        exp_bfx['BarcodesAreRC'] = exp_bfx['BarcodesAreRC'].astype('bool')
        exp_bfx['HumanFiltering'] = exp_bfx['HumanFiltering'].astype('bool')

        exp_contact = pd.DataFrame(self.md_ampl['Contact'])

        # for amplicon we expect the following three columns to not be there
        message = (r'The column (I5_Index_ID|index2|Well_description) '
                   r'in the sample sheet is empty')

        message2 = (r"ErrorMessage: The following projects need to be in the "
                    "Data and Bioinformatics sections: Koening_ITS_101, "
                    "THDMI_10317, Yanomani_2008_10052")

        with self.assertWarnsRegex(UserWarning, message):
            table2 = self.table.copy(deep=True)

            # first, assert that make_sample_sheet() raises an Error when the
            # projects are improperly defined.
            with self.assertRaisesRegex(ValueError, message2):
                make_sample_sheet(self.md_ampl, table2, 'HiSeq4000', [5, 7],
                                  strict=False)

            # second, correct the errors in the [Data] section.
            table2['Project Name'] = ['Koening_ITS_101', 'Yanomani_2008_10052',
                                      'Yanomani_2008_10052']

            obs = make_sample_sheet(self.md_ampl, table2, 'HiSeq4000',
                                    [5, 7], strict=False)

        self.assertIsInstance(obs, AmpliconSampleSheet)

        self.assertEqual(obs.Reads, [151, 151])
        self.assertEqual(obs.Settings, {'ReverseComplement': '0'})

        pd.testing.assert_frame_equal(obs.Bioinformatics, exp_bfx)
        pd.testing.assert_frame_equal(obs.Contact, exp_contact)

        header = {
            'IEMFileVersion': '4',
            'SheetType': 'dummy_amp',
            'SheetVersion': '0',
            'Date': datetime.today().strftime('%Y-%m-%d'),
            'Workflow': 'GenerateFASTQ',
            'Application': 'FASTQ Only',
            'Assay': 'TruSeq HT',
            'Description': '',
            'Chemistry': 'Default',
        }

        self.assertEqual(obs.Header, header)
        self.assertEqual(len(obs.samples), 6)

        data = (
            [5, 'X00180471', 'X00180471', 'THDMI_10317_PUK2', 'A1', '515rcbc0',
             'AGCCTTCGTCGC', '', '', 'Koening_ITS_101',
             'THDMI_10317_PUK2.X00180471.A1'],
            [5, 'X00180199', 'X00180199', 'THDMI_10317_PUK2', 'C1',
             '515rcbc12', 'CGTATAAATGCG', '', '', 'Yanomani_2008_10052',
             'THDMI_10317_PUK2.X00180199.C1'],
            [5, 'X00179789', 'X00179789', 'THDMI_10317_PUK2', 'E1',
             '515rcbc24', 'TGACTAATGGCC', '', '', 'Yanomani_2008_10052',
             'THDMI_10317_PUK2.X00179789.E1'],
            [7, 'X00180471', 'X00180471', 'THDMI_10317_PUK2', 'A1', '515rcbc0',
             'AGCCTTCGTCGC', '', '', 'Koening_ITS_101',
             'THDMI_10317_PUK2.X00180471.A1'],
            [7, 'X00180199', 'X00180199', 'THDMI_10317_PUK2', 'C1',
             '515rcbc12', 'CGTATAAATGCG', '', '', 'Yanomani_2008_10052',
             'THDMI_10317_PUK2.X00180199.C1'],
            [7, 'X00179789', 'X00179789', 'THDMI_10317_PUK2', 'E1',
             '515rcbc24', 'TGACTAATGGCC', '', '', 'Yanomani_2008_10052',
             'THDMI_10317_PUK2.X00179789.E1'],
        )
        keys = ['Lane', 'Sample_ID', 'Sample_Name', 'Sample_Plate',
                'Sample_Well', 'I7_Index_ID', 'index', 'I5_Index_ID', 'index2',
                'Sample_Project', 'Well_description']

        for sample, row in zip(obs.samples, data):
            exp = sample_sheet.Sample(dict(zip(keys, row)))
            self.assertEqual(dict(sample), dict(exp))

    def test_column_alternatives(self):
        # confirm standard 'Well_description' column name behaved as intended.
        table2 = self.table.copy(deep=True)

        table2['Well_description'] = ['Row A', 'Row B', 'Row C']

        table2['Project Name'] = ['Koening_ITS_101', 'Yanomani_2008_10052',
                                  'Yanomani_2008_10052']

        # allow 'Well_description' column to pass through to obs.
        obs = make_sample_sheet(self.md_ampl,
                                table2,
                                'HiSeq4000',
                                [5, 7],
                                strict=False)

        self.assertIsNotNone(obs, msg="make_sample_sheet() failed")
        self.assertIsInstance(obs, AmpliconSampleSheet)

        data = (
            [5, 'X00180471', 'X00180471', 'THDMI_10317_PUK2', 'A1', '515rcbc0',
             'AGCCTTCGTCGC', '', '', 'Koening_ITS_101',
             'THDMI_10317_PUK2.X00180471.A1'],
            [5, 'X00180199', 'X00180199', 'THDMI_10317_PUK2', 'C1',
             '515rcbc12', 'CGTATAAATGCG', '', '', 'Yanomani_2008_10052',
             'THDMI_10317_PUK2.X00180199.C1'],
            [5, 'X00179789', 'X00179789', 'THDMI_10317_PUK2', 'E1',
             '515rcbc24', 'TGACTAATGGCC', '', '', 'Yanomani_2008_10052',
             'THDMI_10317_PUK2.X00179789.E1'],
            [7, 'X00180471', 'X00180471', 'THDMI_10317_PUK2', 'A1', '515rcbc0',
             'AGCCTTCGTCGC', '', '', 'Koening_ITS_101',
             'THDMI_10317_PUK2.X00180471.A1'],
            [7, 'X00180199', 'X00180199', 'THDMI_10317_PUK2', 'C1',
             '515rcbc12', 'CGTATAAATGCG', '', '', 'Yanomani_2008_10052',
             'THDMI_10317_PUK2.X00180199.C1'],
            [7, 'X00179789', 'X00179789', 'THDMI_10317_PUK2', 'E1',
             '515rcbc24', 'TGACTAATGGCC', '', '', 'Yanomani_2008_10052',
             'THDMI_10317_PUK2.X00179789.E1'],
        )
        keys = ['Lane', 'Sample_ID', 'Sample_Name', 'Sample_Plate',
                'Sample_Well', 'I7_Index_ID', 'index', 'I5_Index_ID', 'index2',
                'Sample_Project', 'Well_description']

        for sample, row in zip(obs.samples, data):
            exp = sample_sheet.Sample(dict(zip(keys, row)))
            self.assertEqual(dict(sample), dict(exp))

        # Try making sample-sheet w/an alternate column name and confirm that
        # the results continue to be as expected.
        table2.rename({'Well_description': 'well_description'},
                      axis=1, inplace=True)

        obs = make_sample_sheet(self.md_ampl,
                                table2,
                                'HiSeq4000',
                                [5, 7],
                                strict=False)

        for sample, row in zip(obs.samples, data):
            exp = sample_sheet.Sample(dict(zip(keys, row)))
            self.assertEqual(dict(sample), dict(exp))

        # Try w/another alternate column name
        table2.rename({'well_description': 'description'},
                      axis=1, inplace=True)

        obs = make_sample_sheet(self.md_ampl,
                                table2,
                                'HiSeq4000',
                                [5, 7],
                                strict=False)

        for sample, row in zip(obs.samples, data):
            exp = sample_sheet.Sample(dict(zip(keys, row)))
            self.assertEqual(dict(sample), dict(exp))

    def test_remap_table_amplicon(self):
        columns = ['Sample_ID', 'Sample_Name', 'Sample_Plate', 'Sample_Well',
                   'I7_Index_ID', 'index', 'I5_Index_ID', 'index2',
                   'Sample_Project', 'Well_description']

        data = [
            ['X00180471', 'X00180471', 'THDMI_10317_PUK2', 'A1', '515rcbc0',
             'AGCCTTCGTCGC', '', '', 'THDMI_10317',
             'THDMI_10317_PUK2.X00180471.A1'],
            ['X00180199', 'X00180199', 'THDMI_10317_PUK2', 'C1', '515rcbc12',
             'CGTATAAATGCG', '', '', 'THDMI_10317',
             'THDMI_10317_PUK2.X00180199.C1'],
            ['X00179789', 'X00179789', 'THDMI_10317_PUK2', 'E1', '515rcbc24',
             'TGACTAATGGCC', '', '', 'THDMI_10317',
             'THDMI_10317_PUK2.X00179789.E1'],
        ]

        exp = pd.DataFrame(columns=columns, data=data)

        # for amplicon we expect the following three columns to not be there.
        message = (r'The column (I5_Index_ID|index2) '
                   r'in the sample sheet is empty')
        with self.assertWarnsRegex(UserWarning, message):
            # because obs is generated from self.table (a pre-prep df), we
            # expect 'Well_description' to be empty since it is created and
            # populated before _remap_table() is called.
            sheet = AmpliconSampleSheet()

            # functionality that handles empty I5_Index_ID and index2 columns,
            # as well as generates Well_description column was migrated up
            # to _remap_table()'s caller, _add_data_to_sheet(). Hence, call
            # this method to ensure that the observed table remains as
            # expected.
            obs = sheet._add_data_to_sheet(self.table, 'HiSeq4000', [1],
                                           'TruSeq HT', strict=False)
            self.assertEqual(len(obs), 3)
            pd.testing.assert_frame_equal(obs, exp, check_like=True)

    def test_remap_table_metagenomics(self):
        data = [
            ['33-A1', 'A', 1, True, 'A1', 0, 0, 'AACGCACACTCGTCTT',
             'iTru5_19_A', 'AACGCACA', 'A1', 'iTru5_plate', 'iTru7_109_01',
             'CTCGTCTT', 'A22', 'iTru7_plate', '33-A1', 'pool1',
             'The_plate.33-A1.A1'],
            ['820072905-2', 'C', 1, False, 'C1', 1, 1, 'ATGCCTAGCGAACTGT',
             'iTru5_19_B', 'ATGCCTAG', 'B1', 'iTru5_plate', 'iTru7_109_02',
             'CGAACTGT', 'B22', 'iTru7_plate', '820072905-2',
             'pool1', 'The_plate.820072905-2.C1'],
            ['820029517-3', 'E', 1, False, 'E1', 2, 2, 'CATACGGACATTCGGT',
             'iTru5_19_C', 'CATACGGA', 'C1', 'iTru5_plate', 'iTru7_109_03',
             'CATTCGGT', 'C22', 'iTru7_plate', '820029517-3',
             'pool1', 'The_plate.820029517-3.E1']
        ]
        columns = ['Sample', 'Row', 'Col', 'Blank', 'Well', 'index',
                   'index combo', 'index combo seq', 'i5 name', 'i5 sequence',
                   'i5 well', 'i5 plate', 'i7 name', 'i7 sequence', 'i7 well',
                   'i7 plate', 'sample sheet Sample_ID', 'syndna_pool_number',
                   'Well_description']
        self.table = pd.DataFrame(data=data, columns=columns)
        self.table['Project Name'] = 'Tst_project_1234'
        self.table['Project Plate'] = 'The_plate'

        columns = ['Sample_ID', 'Sample_Name', 'Sample_Plate', 'well_id_384',
                   'I7_Index_ID', 'index', 'I5_Index_ID', 'index2',
                   'Sample_Project', 'Well_description']
        data = [
            ['33-A1', '33-A1', 'The_plate', 'A1', 'iTru7_109_01',
             'CTCGTCTT', 'iTru5_19_A', 'AACGCACA', 'Tst_project_1234',
             'The_plate.33-A1.A1'],
            ['820072905-2', '820072905-2', 'The_plate', 'C1', 'iTru7_109_02',
             'CGAACTGT', 'iTru5_19_B', 'ATGCCTAG', 'Tst_project_1234',
             'The_plate.820072905-2.C1'],
            ['820029517-3', '820029517-3', 'The_plate', 'E1', 'iTru7_109_03',
             'CATTCGGT', 'iTru5_19_C', 'CATACGGA', 'Tst_project_1234',
             'The_plate.820029517-3.E1'],
        ]

        exp = pd.DataFrame(columns=columns, data=data)

        sheet = MetagenomicSampleSheetv100()

        obs = sheet._remap_table(self.table, strict=False)

        self.assertEqual(len(obs), 3)

        pd.testing.assert_frame_equal(obs, exp, check_like=True)

    def test_remap_table_metatranscriptomics(self):
        # note that Well_description is now included because it's expected
        # to be inserted by the function that calls _remap_table().
        data = [
            ['33-A1', 'A', 1, True, 'A1', 0, 0, 'AACGCACACTCGTCTT',
             'iTru5_19_A', 'AACGCACA', 'A1', 'iTru5_plate', 'iTru7_109_01',
             'CTCGTCTT', 'A22', 'iTru7_plate', '33-A1', 'The_plate.33-A1.A1'],
            ['820072905-2', 'C', 1, False, 'C1', 1, 1, 'ATGCCTAGCGAACTGT',
             'iTru5_19_B', 'ATGCCTAG', 'B1', 'iTru5_plate', 'iTru7_109_02',
             'CGAACTGT', 'B22', 'iTru7_plate', '820072905-2',
             'The_plate.820072905-2.C1'],
            ['820029517-3', 'E', 1, False, 'E1', 2, 2, 'CATACGGACATTCGGT',
             'iTru5_19_C', 'CATACGGA', 'C1', 'iTru5_plate', 'iTru7_109_03',
             'CATTCGGT', 'C22', 'iTru7_plate', '820029517-3',
             'The_plate.820029517-3.E1']
        ]
        columns = ['Sample', 'Row', 'Col', 'Blank', 'Well', 'index',
                   'index combo', 'index combo seq', 'i5 name', 'i5 sequence',
                   'i5 well', 'i5 plate', 'i7 name', 'i7 sequence', 'i7 well',
                   'i7 plate', 'sample sheet Sample_ID',
                   'Well_description']
        self.table = pd.DataFrame(data=data, columns=columns)
        self.table['Project Name'] = 'Tst_project_1234'
        self.table['Project Plate'] = 'The_plate'

        columns = ['Sample_ID', 'Sample_Name', 'Sample_Plate', 'well_id_384',
                   'I7_Index_ID', 'index', 'I5_Index_ID', 'index2',
                   'Sample_Project', 'Well_description']
        data = [
            ['33-A1', '33-A1', 'The_plate', 'A1', 'iTru7_109_01', 'CTCGTCTT',
             'iTru5_19_A', 'AACGCACA', 'Tst_project_1234',
             'The_plate.33-A1.A1'],
            ['820072905-2', '820072905-2', 'The_plate', 'C1', 'iTru7_109_02',
             'CGAACTGT', 'iTru5_19_B', 'ATGCCTAG', 'Tst_project_1234',
             'The_plate.820072905-2.C1'],
            ['820029517-3', '820029517-3', 'The_plate', 'E1', 'iTru7_109_03',
             'CATTCGGT', 'iTru5_19_C', 'CATACGGA', 'Tst_project_1234',
             'The_plate.820029517-3.E1'],
        ]

        exp = pd.DataFrame(columns=columns, data=data)

        sheet = MetatranscriptomicSampleSheetv0()

        obs = sheet._remap_table(self.table, strict=False)
        obs = obs[['Sample_ID', 'Sample_Name', 'Sample_Plate', 'well_id_384',
                   'I7_Index_ID', 'index', 'I5_Index_ID', 'index2',
                   'Sample_Project', 'Well_description']]

        self.assertEqual(len(obs), 3)
        pd.testing.assert_frame_equal(obs, exp, check_like=True)

    def test_remap_table_metatranscriptomicsv10(self):
        # note that Well_description is now included because it's expected
        # to be inserted by the function that calls _remap_table().
        data = [
            ['33-A1', 'A', 1, True, 'A1', 0, 0, 'AACGCACACTCGTCTT',
             'iTru5_19_A', 'AACGCACA', 'A1', 'iTru5_plate', 'iTru7_109_01',
             'CTCGTCTT', 'A22', 'iTru7_plate', '33-A1', 'The_plate.33-A1.A1',
             '1.2', '1.1'],
            ['820072905-2', 'C', 1, False, 'C1', 1, 1, 'ATGCCTAGCGAACTGT',
             'iTru5_19_B', 'ATGCCTAG', 'B1', 'iTru5_plate', 'iTru7_109_02',
             'CGAACTGT', 'B22', 'iTru7_plate', '820072905-2',
             'The_plate.820072905-2.C1', '1.4', '1.3'],
            ['820029517-3', 'E', 1, False, 'E1', 2, 2, 'CATACGGACATTCGGT',
             'iTru5_19_C', 'CATACGGA', 'C1', 'iTru5_plate', 'iTru7_109_03',
             'CATTCGGT', 'C22', 'iTru7_plate', '820029517-3',
             'The_plate.820029517-3.E1', '1.6', '1.5']
        ]
        columns = ['Sample', 'Row', 'Col', 'Blank', 'Well', 'index',
                   'index combo', 'index combo seq', 'i5 name', 'i5 sequence',
                   'i5 well', 'i5 plate', 'i7 name', 'i7 sequence', 'i7 well',
                   'i7 plate', 'sample sheet Sample_ID', 'Well_description',
                   'vol_extracted_elution_ul', 'total_rna_concentration_ng_ul']
        self.table = pd.DataFrame(data=data, columns=columns)
        self.table['Project Name'] = 'Tst_project_1234'
        self.table['Project Plate'] = 'The_plate'

        columns = ['Sample_ID', 'Sample_Name', 'Sample_Plate', 'well_id_384',
                   'I7_Index_ID', 'index', 'I5_Index_ID', 'index2',
                   'Sample_Project', 'total_rna_concentration_ng_ul',
                   'vol_extracted_elution_ul', 'Well_description']
        data = [
            ['33-A1', '33-A1', 'The_plate', 'A1', 'iTru7_109_01', 'CTCGTCTT',
             'iTru5_19_A', 'AACGCACA', 'Tst_project_1234', '1.1', '1.2',
             'The_plate.33-A1.A1'],
            ['820072905-2', '820072905-2', 'The_plate', 'C1', 'iTru7_109_02',
             'CGAACTGT', 'iTru5_19_B', 'ATGCCTAG', 'Tst_project_1234', '1.3',
             '1.4', 'The_plate.820072905-2.C1'],
            ['820029517-3', '820029517-3', 'The_plate', 'E1', 'iTru7_109_03',
             'CATTCGGT', 'iTru5_19_C', 'CATACGGA', 'Tst_project_1234', '1.5',
             '1.6', 'The_plate.820029517-3.E1'],
        ]

        exp = pd.DataFrame(columns=columns, data=data)

        sheet = MetatranscriptomicSampleSheetv10()

        obs = sheet._remap_table(self.table, strict=False)
        obs = obs[['Sample_ID', 'Sample_Name', 'Sample_Plate', 'well_id_384',
                   'I7_Index_ID', 'index', 'I5_Index_ID', 'index2',
                   'Sample_Project', 'total_rna_concentration_ng_ul',
                   'vol_extracted_elution_ul', 'Well_description']]

        self.assertEqual(len(obs), 3)
        pd.testing.assert_frame_equal(obs, exp, check_like=True)

    def test_add_data_to_sheet(self):
        # for amplicon we expect the following three columns to not be there
        message = (r'The column (I5_Index_ID|index2|Well_description) '
                   r'in the sample sheet is empty')

        with self.assertWarnsRegex(UserWarning, message):
            self.sheet._add_data_to_sheet(self.table, 'HiSeq4000', [1],
                                          'TruSeq HT', strict=False)

        self.assertEqual(len(self.sheet), 3)

        data = (
            [1, 'X00180471', 'X00180471', 'THDMI_10317_PUK2', 'A1', '515rcbc0',
             'AGCCTTCGTCGC', '', '', 'THDMI_10317',
             'THDMI_10317_PUK2.X00180471.A1'],
            [1, 'X00180199', 'X00180199', 'THDMI_10317_PUK2', 'C1',
             '515rcbc12', 'CGTATAAATGCG', '', '', 'THDMI_10317',
             'THDMI_10317_PUK2.X00180199.C1'],
            [1, 'X00179789', 'X00179789', 'THDMI_10317_PUK2', 'E1',
             '515rcbc24', 'TGACTAATGGCC', '', '', 'THDMI_10317',
             'THDMI_10317_PUK2.X00179789.E1'],
        )
        keys = ['Lane', 'Sample_ID', 'Sample_Name', 'Sample_Plate',
                'Sample_Well', 'I7_Index_ID', 'index', 'I5_Index_ID', 'index2',
                'Sample_Project', 'Well_description']

        for sample, row in zip(self.sheet.samples, data):
            exp = sample_sheet.Sample(dict(zip(keys, row)))
            self.assertEqual(dict(sample), dict(exp))

    def test_add_metadata_to_sheet_all_defaults_amplicon(self):
        sheet = AmpliconSampleSheet()

        self.md_ampl['Assay'] = 'TruSeq HT'
        exp_bfx = pd.DataFrame(self.md_ampl['Bioinformatics'])
        exp_contact = pd.DataFrame(self.md_ampl['Contact'])

        obs = sheet._add_metadata_to_sheet(self.md_ampl, 'HiSeq4000')

        self.assertEqual(obs.Reads, [151, 151])

        settings = {
            'ReverseComplement': '0',
        }
        self.assertEqual(obs.Settings, settings)

        pd.testing.assert_frame_equal(obs.Bioinformatics, exp_bfx)
        pd.testing.assert_frame_equal(obs.Contact, exp_contact)

        header = {
            'IEMFileVersion': '4',
            'SheetType': 'dummy_amp',
            'SheetVersion': '0',
            'Date': datetime.today().strftime('%Y-%m-%d'),
            'Workflow': 'GenerateFASTQ',
            'Application': 'FASTQ Only',
            'Assay': 'TruSeq HT',
            'Description': '',
            'Chemistry': 'Default',
        }

        self.assertEqual(obs.Header, header)
        self.assertEqual(len(obs.samples), 0)

    def test_add_metadata_to_sheet_most_defaults(self):
        sheet = MetagenomicSampleSheetv100()
        md_metag_w_contains_reps = self._add_replicates_to_md_metag()

        exp_bfx_list = _add_contains_replicates(
            self.md_metag['Bioinformatics'])
        exp_bfx = pd.DataFrame(exp_bfx_list)
        exp_contact = pd.DataFrame(self.md_metag['Contact'])

        obs = sheet._add_metadata_to_sheet(md_metag_w_contains_reps,
                                           'HiSeq4000')

        self.assertEqual(obs.Reads, [151, 151])

        settings = {
            'ReverseComplement': '0',
            'MaskShortReads': '1',
            'OverrideCycles': 'Y151;I8N2;I8N2;Y151'
        }
        self.assertEqual(obs.Settings, settings)

        pd.testing.assert_frame_equal(obs.Bioinformatics, exp_bfx)
        pd.testing.assert_frame_equal(obs.Contact, exp_contact)

        header = {
            'IEMFileVersion': '4',
            'SheetType': 'standard_metag',
            'SheetVersion': '100',
            'Investigator Name': 'Knight',
            'Experiment Name': 'RKL_experiment',
            'Date': datetime.today().strftime('%Y-%m-%d'),
            'Workflow': 'GenerateFASTQ',
            'Application': 'FASTQ Only',
            'Assay': 'Metagenomic',
            'Description': '',
            'Chemistry': 'Default',
        }

        self.assertEqual(obs.Header, header)
        self.assertEqual(len(obs.samples), 0)

    def test_add_metadata_to_sheet_some_defaults(self):
        sheet = MetagenomicSampleSheetv100()

        # add a sample to make sure we can keep data around
        sheet.add_sample(sample_sheet.Sample({
            'Sample_ID': 'thy_sample',
            'Sample_Name': 'the_name_is_sample',
            'index': 'CCGACTAT',
            'index2': 'ACCGACCA',
        }))
        md_metag_w_contains_reps = self._add_replicates_to_md_metag()
        md_metag_w_contains_reps['Date'] = '1970-01-01'

        exp_bfx = pd.DataFrame(_add_contains_replicates(
            self.md_metag['Bioinformatics']))
        exp_contact = pd.DataFrame(self.md_metag['Contact'])

        obs = sheet._add_metadata_to_sheet(
            md_metag_w_contains_reps, 'HiSeq4000')

        self.assertEqual(obs.Reads, [151, 151])
        self.assertDictEqual(dict(obs.Settings),
                             {'ReverseComplement': '0',
                              'MaskShortReads': '1',
                              'OverrideCycles': 'Y151;I8N2;I8N2;Y151'})

        pd.testing.assert_frame_equal(obs.Bioinformatics, exp_bfx)
        pd.testing.assert_frame_equal(obs.Contact, exp_contact)

        header = {
            'IEMFileVersion': '4',
            'SheetType': 'standard_metag',
            'SheetVersion': '100',
            'Date': '1970-01-01',
            'Workflow': 'GenerateFASTQ',
            'Application': 'FASTQ Only',
            'Assay': 'Metagenomic',
            'Description': '',
            'Chemistry': 'Default',
            'Investigator Name': 'Knight',
            'Experiment Name': 'RKL_experiment'
        }

        self.assertDictEqual(dict(obs.Header), header)
        self.assertEqual(len(obs.samples), 1)

    def test_remove_options_for_iseq(self):
        sheet = MetagenomicSampleSheetv100()
        self.md_metag['Assay'] = 'Metagenomic'
        md_metag_w_contains_reps = self._add_replicates_to_md_metag()
        obs = sheet._add_metadata_to_sheet(md_metag_w_contains_reps, 'iSeq')

        settings = {
            'ReverseComplement': '0'
        }

        self.assertEqual(obs.Settings, settings)

    def test_make_sections_dict(self):
        compressed_plate_df = pd.DataFrame([
            {"Sample": "sample1", "Blank": True, "contains_replicates": False,
             "Project Name": "Study_1", "Project Plate": "Study_1_Plate_11"},
            {"Sample": "sample2", "Blank": False, "contains_replicates": False,
             "Project Name": "Study_1", "Project Plate": "Study_1_Plate_11"},
            {"Sample": "sample3", "Blank": False, "contains_replicates": False,
             "Project Name": "Study_4", "Project Plate": "Study_1_Plate_11"},
            {"Sample": "sample4", "Blank": False, "contains_replicates": False,
             "Project Name": "Study_5", "Project Plate": "Study_1_Plate_11"},
            {"Sample": "BLANK.2", "Blank": True, "contains_replicates": False,
             "Project Name": "Study_2", "Project Plate": "Study_2_Plate_21"},
            {"Sample": "sm1", "Blank": False, "contains_replicates": False,
             "Project Name": "Study_2", "Project Plate": "Study_2_Plate_21"},
            {"Sample": "sm2", "Blank": False, "contains_replicates": False,
             "Project Name": "Study_3", "Project Plate": "Study_2_Plate_21"},
            {"Sample": "sm3", "Blank": False, "contains_replicates": False,
             "Project Name": "Study_6", "Project Plate": "Study_2_Plate_21"},
            {"Sample": "BLANK.3", "Blank": True, "contains_replicates": False,
             "Project Name": "Study_3", "Project Plate": "Study_3_Plate_13"},
            {"Sample": "samp1", "Blank": False, "contains_replicates": False,
             "Project Name": "Study_3", "Project Plate": "Study_3_Plate_13"},
            {"Sample": "blank4", "Blank": True, "contains_replicates": False,
             "Project Name": "Study_10", "Project Plate": "Study_10_Plate_1"},
            {"Sample": "samples1", "Blank": False,
             "contains_replicates": False,
             "Project Name": "Study_10", "Project Plate": "Study_10_Plate_1"},
            {"Sample": "samples2", "Blank": False,
             "contains_replicates": False,
             "Project Name": "Study_11", "Project Plate": "Study_10_Plate_1"}
        ])

        studies_info = [
            {
                'Project Name': 'Study_1',
                'Project Abbreviation': 'ADAPT',
                'sample_accession_fp': './adapt_sa.tsv',
                'qiita_metadata_fp': './adapt_metadata.txt',
                'experiment_design_description': 'isolate sequencing',
                'HumanFiltering': 'False',
                'Email': 'r@gmail.com'
            },
            {
                'Project Name': 'Study_2',
                'Project Abbreviation': 'CHILD',
                'sample_accession_fp': './child_sa.tsv',
                'qiita_metadata_fp': './child_metadata.txt',
                'experiment_design_description': 'whole genome sequencing',
                'HumanFiltering': 'True',
                'Email': 'l@ucsd.edu'
            },
            {
                'Project Name': 'Study_3',
                'Project Abbreviation': 'MARMO',
                'sample_accession_fp': './marmo_sa.tsv',
                'qiita_metadata_fp': './marmo_metadata.txt',
                'experiment_design_description': 'whole genome sequencing',
                'HumanFiltering': 'False',
                'Email': 'c@ucsd.edu'
            },
            {
                'Project Name': 'Study_4',
                'Project Abbreviation': 'MEME',
                'sample_accession_fp': './meme_sa.tsv',
                'qiita_metadata_fp': './meme_metadata.txt',
                'experiment_design_description': 'whole genome sequencing',
                'HumanFiltering': 'False',
                'Email': 'b@ucsd.edu'
            }
        ]

        bioinfo_base = {
            'ForwardAdapter': 'GATCGGAAGAGCACACGTCTGAACTCCAGTCAC',
            'ReverseAdapter': 'GATCGGAAGAGCGTCGTGTAGGGAAAGGAGTGT',
            'library_construction_protocol': 'Knight Lab Kapa HyperPlus',
            'BarcodesAreRC': 'True'
        }

        exp = {
            'Experiment Name': 'RKL001',
            'SheetType': 'standard_metag',
            'SheetVersion': '102',
            'Assay': 'Metagenomic',
            'Bioinformatics': [
                {'ForwardAdapter': 'GATCGGAAGAGCACACGTCTGAACTCCAGTCAC',
                 'ReverseAdapter': 'GATCGGAAGAGCGTCGTGTAGGGAAAGGAGTGT',
                 'library_construction_protocol': 'Knight Lab Kapa HyperPlus',
                 'BarcodesAreRC': 'True', 'Sample_Project': 'Study_1',
                 'QiitaID': '1', 'HumanFiltering': 'False',
                 'experiment_design_description': 'isolate sequencing',
                 'contains_replicates': False},
                {'ForwardAdapter': 'GATCGGAAGAGCACACGTCTGAACTCCAGTCAC',
                 'ReverseAdapter': 'GATCGGAAGAGCGTCGTGTAGGGAAAGGAGTGT',
                 'library_construction_protocol': 'Knight Lab Kapa HyperPlus',
                 'BarcodesAreRC': 'True', 'Sample_Project': 'Study_2',
                 'QiitaID': '2', 'HumanFiltering': 'True',
                 'experiment_design_description': 'whole genome sequencing',
                 'contains_replicates': False},
                {'ForwardAdapter': 'GATCGGAAGAGCACACGTCTGAACTCCAGTCAC',
                 'ReverseAdapter': 'GATCGGAAGAGCGTCGTGTAGGGAAAGGAGTGT',
                 'library_construction_protocol': 'Knight Lab Kapa HyperPlus',
                 'BarcodesAreRC': 'True', 'Sample_Project': 'Study_3',
                 'QiitaID': '3', 'HumanFiltering': 'False',
                 'experiment_design_description': 'whole genome sequencing',
                 'contains_replicates': False},
                {'ForwardAdapter': 'GATCGGAAGAGCACACGTCTGAACTCCAGTCAC',
                 'ReverseAdapter': 'GATCGGAAGAGCGTCGTGTAGGGAAAGGAGTGT',
                 'library_construction_protocol': 'Knight Lab Kapa HyperPlus',
                 'BarcodesAreRC': 'True', 'Sample_Project': 'Study_4',
                 'QiitaID': '4', 'HumanFiltering': 'False',
                 'experiment_design_description': 'whole genome sequencing',
                 'contains_replicates': False}
            ],
            'Contact': [
                {'Sample_Project': 'Study_1', 'Email': 'r@gmail.com'},
                {'Sample_Project': 'Study_2', 'Email': 'l@ucsd.edu'},
                {'Sample_Project': 'Study_3', 'Email': 'c@ucsd.edu'},
                {'Sample_Project': 'Study_4', 'Email': 'b@ucsd.edu'}
            ],
            'SampleContext': [
                {'sample_name': 'sample1', 'primary_qiita_study': '1',
                 'sample_type': 'control blank',
                 'secondary_qiita_studies': '4;5'},
                {'sample_name': 'BLANK.2', 'primary_qiita_study': '2',
                 'sample_type': 'control blank',
                 'secondary_qiita_studies': '3;6'},
                {'sample_name': 'BLANK.3', 'primary_qiita_study': '3',
                 'sample_type': 'control blank',
                 'secondary_qiita_studies': ''},
                {'sample_name': 'blank4', 'primary_qiita_study': '10',
                 'sample_type': 'control blank',
                 'secondary_qiita_studies': '11'}
            ]
        }

        obs = make_sections_dict(
            compressed_plate_df, studies_info, "RKL001",
            'standard_metag', '102', bioinfo_base)
        self.assertDictEqual(exp, obs)


class ValidateSampleSheetTests(BaseTests):
    maxDiff = None

    def assertStdOutEqual(self, expected):
        # testing stdout: https://stackoverflow.com/a/12683001
        observed = sys.stdout.getvalue().strip()
        self.assertEqual(observed, expected)

    def test_validate_and_scrub_sample_sheet(self):
        sheet = MetagenomicSampleSheetv100(self.good_ss)
        # no errors
        self.assertTrue(sheet.validate_and_scrub_sample_sheet())

    def test_quiet_validate_and_scrub_sample_sheet(self):
        sheet = MetagenomicSampleSheetv100(self.good_ss)
        msgs = sheet.quiet_validate_and_scrub_sample_sheet()
        # no errors
        self.assertStdOutEqual('')
        self.assertEqual(msgs, [])

    def test_quiet_validate_and_scrub_sample_sheet_w_context(self):
        sheet = MetagenomicSampleSheetv102(self.good_metag_ss_w_context)
        msgs = sheet.quiet_validate_and_scrub_sample_sheet()
        # no errors
        self.assertStdOutEqual('')
        self.assertEqual(msgs, [])

    def test_validate_and_scrub_sample_sheet_no_sample_project(self):
        sheet = MetagenomicSampleSheetv100(self.no_project_ss)
        self.assertFalse(sheet.validate_and_scrub_sample_sheet())

        self.assertStdOutEqual('ErrorMessage: The Sample_Project column in the'
                               ' Data section is missing')

    def test_quiet_validate_and_scrub_sample_sheet_no_sample_project(self):
        sheet = MetagenomicSampleSheetv100(self.no_project_ss)
        msgs = sheet.quiet_validate_and_scrub_sample_sheet()

        self.assertStdOutEqual('')
        self.assertEqual(msgs, [ErrorMessage('The Sample_Project column in '
                                             'the Data section is missing')])

    def test_validate_and_scrub_sample_sheet_missing_bioinformatics(self):
        sheet = MetagenomicSampleSheetv100(self.good_ss)
        sheet.Bioinformatics = None
        self.assertFalse(sheet.validate_and_scrub_sample_sheet())

        self.assertStdOutEqual('ErrorMessage: The Bioinformatics section '
                               'cannot be empty')

    def test_quiet_validate_scrub_sample_sheet_missing_bioinformatics(self):
        sheet = MetagenomicSampleSheetv100(self.good_ss)
        sheet.Bioinformatics = None
        msgs = sheet.quiet_validate_and_scrub_sample_sheet()

        self.assertStdOutEqual('')
        self.assertEqual(msgs, [ErrorMessage('The Bioinformatics section '
                                             'cannot be empty')])

    def test_validate_and_scrub_sample_sheet_missing_contact(self):
        sheet = MetagenomicSampleSheetv100(self.good_ss)
        sheet.Contact = None
        self.assertFalse(sheet.validate_and_scrub_sample_sheet())

        self.assertStdOutEqual('ErrorMessage: The Contact section '
                               'cannot be empty')

    def test_validate_and_scrub_sample_sheet_scrubbed_names(self):
        sheet = MetagenomicSampleSheetv100(self.scrubbable_ss)

        message = ('WarningMessage: '
                   'The following sample names were scrubbed for bcl2fastq '
                   'compatibility:\nCDPH-SAL_Salmonella_Typhi_MDL.143, '
                   'CDPH-SAL_Salmonella_Typhi_MDL.144, CDPH-SAL_Salmonella_'
                   'Typhi_MDL.145, CDPH-SAL_Salmonella_Typhi_MDL.146, CDPH-'
                   'SAL_Salmonella_Typhi_MDL.147, CDPH-SAL_Salmonella_Typhi'
                   '_MDL.148, CDPH-SAL_Salmonella_Typhi_MDL.149, CDPH-SAL_S'
                   'almonella_Typhi_MDL.150, CDPH-SAL_Salmonella_Typhi_MDL.'
                   '151, CDPH-SAL_Salmonella_Typhi_MDL.152, CDPH-SAL_Salmon'
                   'ella_Typhi_MDL.153, CDPH-SAL_Salmonella_Typhi_MDL.154, '
                   'CDPH-SAL_Salmonella_Typhi_MDL.155, CDPH-SAL_Salmonella_'
                   'Typhi_MDL.156, CDPH-SAL_Salmonella_Typhi_MDL.157, CDPH-'
                   'SAL_Salmonella_Typhi_MDL.158, CDPH-SAL_Salmonella_Typhi'
                   '_MDL.159, CDPH-SAL_Salmonella_Typhi_MDL.160, CDPH-SAL_S'
                   'almonella_Typhi_MDL.161, CDPH-SAL_Salmonella_Typhi_MDL.'
                   '162, CDPH-SAL_Salmonella_Typhi_MDL.163, CDPH-SAL_Salmon'
                   'ella_Typhi_MDL.164, CDPH-SAL_Salmonella_Typhi_MDL.165, '
                   'CDPH-SAL_Salmonella_Typhi_MDL.166, CDPH-SAL_Salmonella_'
                   'Typhi_MDL.167, CDPH-SAL_Salmonella_Typhi_MDL.168, P21_E'
                   '.coli ELI344, P21_E.coli ELI345, P21_E.coli ELI347, P21'
                   '_E.coli ELI348, P21_E.coli ELI349, P21_E.coli ELI350, P'
                   '21_E.coli ELI351, P21_E.coli ELI352, P21_E.coli ELI353,'
                   ' P21_E.coli ELI354, P21_E.coli ELI355, P21_E.coli ELI35'
                   '7, P21_E.coli ELI358, P21_E.coli ELI359, P21_E.coli ELI'
                   '361, P21_E.coli ELI362, P21_E.coli ELI363, P21_E.coli '
                   'ELI364, P21_E.coli ELI365, P21_E.coli ELI366, P21_E.coli '
                   'ELI367, P21_E.coli ELI368, P21_E.coli ELI369')

        self.assertTrue(sheet.validate_and_scrub_sample_sheet())
        self.assertStdOutEqual(message)

    def test_quiet_validate_and_scrub_sample_sheet_scrubbed_names(self):
        message = ('The following sample names were scrubbed for bcl2fastq '
                   'compatibility:\nCDPH-SAL_Salmonella_Typhi_MDL.143, '
                   'CDPH-SAL_Salmonella_Typhi_MDL.144, CDPH-SAL_Salmonella_'
                   'Typhi_MDL.145, CDPH-SAL_Salmonella_Typhi_MDL.146, CDPH-'
                   'SAL_Salmonella_Typhi_MDL.147, CDPH-SAL_Salmonella_Typhi'
                   '_MDL.148, CDPH-SAL_Salmonella_Typhi_MDL.149, CDPH-SAL_S'
                   'almonella_Typhi_MDL.150, CDPH-SAL_Salmonella_Typhi_MDL.'
                   '151, CDPH-SAL_Salmonella_Typhi_MDL.152, CDPH-SAL_Salmon'
                   'ella_Typhi_MDL.153, CDPH-SAL_Salmonella_Typhi_MDL.154, '
                   'CDPH-SAL_Salmonella_Typhi_MDL.155, CDPH-SAL_Salmonella_'
                   'Typhi_MDL.156, CDPH-SAL_Salmonella_Typhi_MDL.157, CDPH-'
                   'SAL_Salmonella_Typhi_MDL.158, CDPH-SAL_Salmonella_Typhi'
                   '_MDL.159, CDPH-SAL_Salmonella_Typhi_MDL.160, CDPH-SAL_S'
                   'almonella_Typhi_MDL.161, CDPH-SAL_Salmonella_Typhi_MDL.'
                   '162, CDPH-SAL_Salmonella_Typhi_MDL.163, CDPH-SAL_Salmon'
                   'ella_Typhi_MDL.164, CDPH-SAL_Salmonella_Typhi_MDL.165, '
                   'CDPH-SAL_Salmonella_Typhi_MDL.166, CDPH-SAL_Salmonella_'
                   'Typhi_MDL.167, CDPH-SAL_Salmonella_Typhi_MDL.168, P21_E'
                   '.coli ELI344, P21_E.coli ELI345, P21_E.coli ELI347, P21'
                   '_E.coli ELI348, P21_E.coli ELI349, P21_E.coli ELI350, P'
                   '21_E.coli ELI351, P21_E.coli ELI352, P21_E.coli ELI353,'
                   ' P21_E.coli ELI354, P21_E.coli ELI355, P21_E.coli ELI35'
                   '7, P21_E.coli ELI358, P21_E.coli ELI359, P21_E.coli ELI'
                   '361, P21_E.coli ELI362, P21_E.coli ELI363, P21_E.coli '
                   'ELI364, P21_E.coli ELI365, P21_E.coli ELI366, P21_E.coli '
                   'ELI367, P21_E.coli ELI368, P21_E.coli ELI369')
        message = WarningMessage(message)

        sheet = MetagenomicSampleSheetv100(self.scrubbable_ss)
        msgs = sheet.quiet_validate_and_scrub_sample_sheet()
        self.assertStdOutEqual('')
        self.assertEqual(msgs, [message])

    def test_validate_and_scrub_sample_sheet_scrubbed_project_names(self):
        sheet = MetagenomicSampleSheetv100(self.good_ss)

        remapper = {
            'NYU_BMS_Melanoma_13059': "NYU's Tisch Art Microbiome 13059",
            'Feist_11661': "The x.x microbiome project 1337"
        }

        for sample in sheet:
            sample['Sample_Project'] = remapper.get(sample['Sample_Project'],
                                                    sample['Sample_Project'])

        sheet.Contact.Sample_Project.replace(remapper, inplace=True)
        sheet.Bioinformatics.Sample_Project.replace(remapper, inplace=True)

        sheet.validate_and_scrub_sample_sheet()

        message = (
            'WarningMessage: The following project names were scrubbed for '
            'bcl2fastq compatibility. If the same invalid characters are also '
            'found in the Bioinformatics and Contact sections, those will be '
            'automatically scrubbed too:\n'
            "NYU's Tisch Art Microbiome 13059, The x.x microbiome project 1337"
        )
        self.assertStdOutEqual(message)

        scrubbed = {
            'NYU_s_Tisch_Art_Microbiome_13059',
            'The_x_x_microbiome_project_1337',
            'Gerwick_6123'
        }

        for sample in sheet:
            self.assertTrue(sample['Sample_Project'] in scrubbed,
                            sample['Sample_Project'])

        for project in sheet.Bioinformatics.Sample_Project:
            self.assertTrue(project in scrubbed)

        for project in sheet.Contact.Sample_Project:
            self.assertTrue(project in scrubbed)

    def test_validate_and_scrub_sample_sheet_bad_project_names(self):
        sheet = MetagenomicSampleSheetv100(self.bad_project_name_ss)

        message = ('ErrorMessage: The following project names in the '
                   'Sample_Project column are missing a Qiita study '
                   'identifier: Feist, Gerwick')

        self.assertFalse(sheet.validate_and_scrub_sample_sheet())
        self.assertStdOutEqual(message)

    def test_validate_and_scrub_sample_sheet_project_missing_lane(self):
        sheet = MetagenomicSampleSheetv100(self.good_ss)

        # set the lane value as empty for one of the two projects
        for sample in sheet.samples:
            if sample.Sample_Project == 'Feist_11661':
                sample.Lane = ' '

        self.assertFalse(sheet.validate_and_scrub_sample_sheet())
        message = ('ErrorMessage: The following projects are missing a Lane '
                   'value: Feist_11661')
        self.assertStdOutEqual(message)

    def test_validate_and_scrub_sample_sheet_missing_project_names(self):
        sheet = MetagenomicSampleSheetv102(self.good_metag_ss_w_context)
        # pick a random entry in the sample context section and set its
        # qiita study id to something that doesn't exist in the other metadata
        a_blank_mask = sheet.SampleContext[SAMPLE_NAME_KEY] == "BLANK1_1A"
        sheet.SampleContext.loc[a_blank_mask, PRIMARY_STUDY_KEY] = "123456"

        self.assertFalse(sheet.validate_and_scrub_sample_sheet())
        message = ("ErrorMessage: The following projects were only found in "
                   "the SampleContext section: 123456. Projects need to be "
                   "listed in the Data and Bioinformatics section in order to "
                   "be included in the SampleContext section.")
        self.assertStdOutEqual(message)

    def test_sample_sheet_to_dataframe(self):
        ss = MetagenomicSampleSheetv100(self.ss)
        obs = sample_sheet_to_dataframe(ss)

        columns = ['lane', 'sample_name', 'sample_plate', 'well_id_384',
                   'i7_index_id', 'index', 'i5_index_id', 'index2',
                   'sample_project', 'well_description',
                   'library_construction_protocol',
                   'experiment_design_description']
        index = ['sample_1', 'sample_2', 'sample_1', 'sample_2', 'sample_31',
                 'sample_32', 'sample_34', 'sample_44']

        exp = pd.DataFrame(index=index, data=DF_DATA, columns=columns)
        exp.index.name = 'sample_id'
        pd.testing.assert_frame_equal(obs, exp)

    def test_boolean_column_handling(self):
        sheet = MetagenomicSampleSheetv100(self.good_w_bools)

        # self.good_w_bools contains a [Bioinformatics] section w/multiple
        # projects and values for BarcodesAreRC and HumanFiltering columns that
        # are strings of mixed-case. Demonstrate that no matter the case, the
        # values are properly converted to bools, False for the former and
        # True for the latter.

        obs = set(sheet.Bioinformatics['BarcodesAreRC'])
        self.assertEqual(obs, {False})

        obs = set(sheet.Bioinformatics['HumanFiltering'])
        self.assertEqual(obs, {True})


class ProfileTests(BaseTests):
    def test_profile(self):
        sheet = AbsQuantSampleSheetv10()

        # confirm that AbsQuantSampleSheetv10() contains the right values
        # for sheet-type and sheet-version, not the default values inherited
        # from its parent.
        self.assertEqual(sheet._HEADER['SheetType'], 'abs_quant_metag')
        self.assertEqual(sheet._HEADER['SheetVersion'], '10')
        self.assertIn('mass_syndna_input_ng', sheet.data_columns)


class DemuxReplicatesTests(BaseTests):
    def setUp(self):
        self.data_dir = join(dirname(__file__), 'data')
        self.sheet_w_replicates_path = join(self.data_dir,
                                            'good_sheet_w_replicates.csv')

        # bad_sheet_w_replicates.csv contains two projects, one of which
        # doesn't contain replicates. By convention, all projects in the sheet
        # must either contain replicates or not contain replicates.
        self.bad_sht_w_replicates_path = join(self.data_dir,
                                              'bad_sheet_w_replicates.csv')

        self.sheet_wo_replicates_path = join(self.data_dir,
                                             'sheet_wo_replicates.csv')

        self.legacy_sheet_path = join(self.data_dir, 'good-sample-sheet.csv')

        self.replicate_output_paths = [join(self.data_dir,
                                            'replicate_output1.csv'),
                                       join(self.data_dir,
                                            'replicate_output2.csv'),
                                       join(self.data_dir,
                                            'replicate_output3.csv')]

    def test_sheet_needs_demuxing(self):
        # confirm legacy sample-sheets w/out contains_replicates column will
        # return False, instead of raising an Error. For processing purposes,
        # it's only critical to know whether the sheet needs demuxing or not.
        sheet = MetagenomicSampleSheetv90(self.legacy_sheet_path)
        self.assertFalse(sheet_needs_demuxing(sheet))

        # confirm bad sample-sheet raises a ValueError for containing projects
        # that contain replicates and those that don't.
        with self.assertRaisesRegex(ValueError, "All projects in "
                                                "Bioinformatics section must "
                                                "either contain replicates or "
                                                "not."):
            sheet = MetagenomicSampleSheetv100(self.bad_sht_w_replicates_path)
            sheet_needs_demuxing(sheet)

        # test a valid sample-sheet with replicates.
        sheet = MetagenomicSampleSheetv100(self.sheet_w_replicates_path)
        self.assertTrue(sheet_needs_demuxing(sheet))

        # test a valid sample-sheet w/out replicates.
        sheet = MetagenomicSampleSheetv100(self.sheet_wo_replicates_path)
        self.assertFalse(sheet_needs_demuxing(sheet))

    def test_demux_sample_sheet(self):
        # we don't want to demux legacy sample-sheets. sheet_needs_demuxing()
        # should be used to determine if demux_sample_sheet() should be
        # called.
        with self.assertRaisesRegex(ValueError, "sample-sheet does not contain"
                                                " replicates"):
            sheet = MetagenomicSampleSheetv90(self.legacy_sheet_path)
            demux_sample_sheet(sheet)

        # by convention, all replication is done at the plate level, and all
        # projects in a sample-sheet will either contain replicates, or all of
        # them will not. Hence, a sample-sheet with both True and False in
        # the contains_replicates column in the [Bioinformatics] section should
        # raise an error.
        with self.assertRaisesRegex(ValueError, "All projects in Bioinfor"
                                                "matics section must either "
                                                "contain replicates or not."):
            sheet = MetagenomicSampleSheetv100(self.bad_sht_w_replicates_path)
            demux_sample_sheet(sheet)

        # as mentioned above, sheet_needs_demuxing() should be used to
        # determine if demux_sample_sheet() should be called. If a sample
        # sheet is passed to demux_sample_sheet() and all projects are False,
        # an Error should be raised to alert the user of an unexpected
        # condition, rather than silently allow as a degenerative case.
        with self.assertRaisesRegex(ValueError, "No projects in Bioinfor"
                                                "matics section contain"
                                                " replicates"):
            sheet = MetagenomicSampleSheetv100(self.sheet_wo_replicates_path)
            demux_sample_sheet(sheet)

        # this test will need to compare the four completed sample-sheets
        # made using self.sheet_w_replicates_path against an expected result.

        # test sample-sheet w/both projects w/replicates and not.
        sheet = MetagenomicSampleSheetv100(self.sheet_w_replicates_path)
        results = demux_sample_sheet(sheet)

        # assert that the proper number of KLSampleSheets were returned.
        self.assertEqual(len(results), len(self.replicate_output_paths))

        # assert that each sample-sheet appears in the correct order and
        # matches known results.
        for replicate_output_path in self.replicate_output_paths:
            exp = MetagenomicSampleSheetv100(replicate_output_path)
            obs = results.pop(0)
            self.assertEqual(obs.Header, exp.Header)
            self.assertEqual(obs.Reads, exp.Reads)
            self.assertEqual(obs.Settings, exp.Settings)
            self.assertTrue(obs.Bioinformatics.equals(exp.Bioinformatics))
            self.assertTrue(obs.Contact.equals(exp.Contact))

            # since samples are stored an internal data-structure of the
            # third-party sample_sheet library, convert the sample metadata
            # to JSON before comparing them.
            j_obs = loads(obs.to_json())['Data']
            j_exp = loads(exp.to_json())['Data']

            # confirm that 'orig_name' is not in the output replicate csvs,
            # indicating it has become the 'sample_name' column for that
            # replicate sample-sheet.
            self.assertFalse('orig_name' in j_obs)

            # confirm that the set of sample-names in each replicate
            # sample-sheet is all of and only the samples assigned to each
            # replicate.

            self.assertEqual(set([x['Sample_Name'] for x in j_obs]),
                             set([x['sample_name'] for x in j_exp]))
<<<<<<< HEAD

    def test_demux_sample_sheet_w_context(self):
        # this test will need to compare the four completed sample-sheets
        # made using self.sheet_w_replicates_path against an expected result.

        # test sample-sheet w/both projects w/replicates and not.
        demux_sheet_w_context_path = join(
            self.data_dir, "good_sheet_w_replicates_and_context.csv")
        sheet = MetagenomicSampleSheetv102(demux_sheet_w_context_path)
        results = demux_sample_sheet(sheet)

        # assert that the proper number of KLSampleSheets were returned.
        self.assertEqual(len(results), len(self.replicate_output_paths))

        # assert that each sample-sheet appears in the correct order and
        # matches known results.
        for replicate_output_path in self.replicate_output_paths:
            rep_context_path = replicate_output_path.replace(
                '.csv', '_w_context.csv')
            exp = MetagenomicSampleSheetv102(rep_context_path)
            obs = results.pop(0)
            self.assertEqual(obs.Header, exp.Header)
            self.assertEqual(obs.Reads, exp.Reads)
            self.assertEqual(obs.Settings, exp.Settings)
            self.assertTrue(obs.Bioinformatics.equals(exp.Bioinformatics))
            self.assertTrue(obs.Contact.equals(exp.Contact))
            self.assertTrue(obs.SampleContext.equals(exp.SampleContext))

            # since samples are stored an internal data-structure of the
            # third-party sample_sheet library, convert the sample metadata
            # to JSON before comparing them.
            j_obs = loads(obs.to_json())['Data']
            j_exp = loads(exp.to_json())['Data']

            # confirm that 'orig_name' is not in the output replicate csvs,
            # indicating it has become the 'sample_name' column for that
            # replicate sample-sheet.
            self.assertFalse('orig_name' in j_obs)

            # confirm that the set of sample-names in each replicate
            # sample-sheet is all of and only the samples assigned to each
            # replicate.

            self.assertEqual(set([x['Sample_Name'] for x in j_obs]),
                             set([x['sample_name'] for x in j_exp]))
=======
>>>>>>> 95e78dcd


class AdditionalSampleSheetCreationTests(BaseTests):
    def _fill_test_metagenomic_sheet(self, sheet, bfx=None, data=None):
        sheet.Header['IEMFileVersion'] = 4
        sheet.Header['SheetType'] = 'standard_metag'
        sheet.Header['SheetVersion'] = '100'
        sheet.Header['Investigator Name'] = 'Knight'
        sheet.Header['Experiment Name'] = 'RKO_experiment'
        sheet.Header['Date'] = '2021-08-17'
        sheet.Header['Workflow'] = 'GenerateFASTQ'
        sheet.Header['Application'] = 'FASTQ Only'
        sheet.Header['Assay'] = 'Metagenomic'
        sheet.Header['Description'] = ''
        sheet.Header['Chemistry'] = 'Default'
        sheet.Reads = [151, 151]
        sheet.Settings['ReverseComplement'] = 0

        if not bfx:
            bfx = [
                ['Project1_99999', '99999', 'False', 'AACC', 'GGTT', 'False',
                 'False', 'protocol_1', 'a designed experiment']
            ]

        sheet.Bioinformatics = pd.DataFrame(
            columns=['Sample_Project', 'QiitaID', 'BarcodesAreRC',
                     'ForwardAdapter', 'ReverseAdapter', 'HumanFiltering',
                     'contains_replicates', 'library_construction_protocol',
                     'experiment_design_description'], data=bfx)

        sheet.Contact = pd.DataFrame(columns=['Email', 'Sample_Project'],
                                     data=[['c2cowart@ucsd.edu',
                                            'Project1_99999'],])

        header = ['Sample_ID', 'Sample_Name', 'Sample_Plate', 'well_id_384',
                  'I7_Index_ID', 'index', 'I5_Index_ID', 'index2',
                  'Sample_Project', 'Well_description']

        if not data:
            data = [
                ['sample_1', 'sample.1', 'sample_plate_1', 'A1',
                 'iTru7_107_07', 'CCGACTAT', 'iTru5_01_A', 'ACCGACAA',
                 'Project1_99999', 'desc'],
                ['sample_2', 'sample.2', 'sample_plate_1', 'A2',
                 'iTru7_107_07', 'CCGACTAC', 'iTru5_01_A', 'ACCGACAT',
                 'Project1_99999', 'desc'],
                ['sample_3', 'sample.3', 'sample_plate_1', 'A3',
                 'iTru7_107_07', 'CCGACTAG', 'iTru5_01_A', 'ACCGACAG',
                 'Project1_99999', 'desc'],
            ]

        for row in data:
            # Add each row as a Sample() object. Each Sample() object takes
            # a dict as its initializer.
            sheet.add_sample(sample_sheet.Sample(dict(zip(header, row))))

        return sheet

    def test_metatranscriptomic_sheet_creation(self):
        # create a Metatranscriptomic-type sample-sheet from scratch and
        # manually populate the required fields.
        sheet = MetatranscriptomicSampleSheetv0()
        sheet.Header['IEMFileVersion'] = 4
        sheet.Header['SheetType'] = 'standard_metag'
        sheet.Header['SheetVersion'] = '0'
        sheet.Header['Investigator Name'] = 'Knight'
        sheet.Header['Experiment Name'] = 'RKO_experiment'
        sheet.Header['Date'] = '2021-08-17'
        sheet.Header['Workflow'] = 'GenerateFASTQ'
        sheet.Header['Application'] = 'FASTQ Only'
        sheet.Header['Assay'] = 'Metatranscriptomic'
        sheet.Header['Description'] = ''
        sheet.Header['Chemistry'] = 'Default'
        sheet.Reads = [151, 151]
        sheet.Settings['ReverseComplement'] = 0

        data = [
            ['Project1_99999', '99999', 'False', 'AACC', 'GGTT', 'False',
             'False', 'protocol_1', 'a designed experiment']
        ]

        sheet.Bioinformatics = pd.DataFrame(
            columns=['Sample_Project', 'QiitaID', 'BarcodesAreRC',
                     'ForwardAdapter', 'ReverseAdapter', 'HumanFiltering',
                     'contains_replicates', 'library_construction_protocol',
                     'experiment_design_description'], data=data)

        sheet.Contact = pd.DataFrame(columns=['Email', 'Sample_Project'],
                                     data=[['c2cowart@ucsd.edu',
                                            'Project1_99999'],])

        header = ['Sample_ID', 'Sample_Name', 'Sample_Plate', 'well_id_384',
                  'I7_Index_ID', 'index', 'I5_Index_ID', 'index2',
                  'Sample_Project', 'Well_description']

        data = [
            ['sample_1', 'sample.1', 'sample_plate_1', 'A1', 'iTru7_107_07',
             'CCGACTAT', 'iTru5_01_A', 'ACCGACAA', 'Project1_99999', 'desc'],
            ['sample_2', 'sample.2', 'sample_plate_1', 'A2', 'iTru7_107_07',
             'CCGACTAC', 'iTru5_01_A', 'ACCGACAT', 'Project1_99999', 'desc'],
            ['sample_3', 'sample.3', 'sample_plate_1', 'A3', 'iTru7_107_07',
             'CCGACTAG', 'iTru5_01_A', 'ACCGACAG', 'Project1_99999', 'desc'],
        ]

        for row in data:
            # Add each row as a Sample() object. Each Sample() object takes
            # a dict as its initializer.
            sheet.add_sample(sample_sheet.Sample(dict(zip(header, row))))

        # Once sheet has been manually populated, validate it.
        self.assertTrue(sheet.validate_and_scrub_sample_sheet())

    def test_metatranscriptomic_sheet_creationv10(self):
        # create a Metatranscriptomic-type sample-sheet from scratch and
        # manually populate the required fields.
        sheet = MetatranscriptomicSampleSheetv10()
        sheet.Header['IEMFileVersion'] = 4
        sheet.Header['SheetType'] = 'standard_metat'
        sheet.Header['SheetVersion'] = '10'
        sheet.Header['Investigator Name'] = 'Knight'
        sheet.Header['Experiment Name'] = 'RKO_experiment'
        sheet.Header['Date'] = '2021-08-17'
        sheet.Header['Workflow'] = 'GenerateFASTQ'
        sheet.Header['Application'] = 'FASTQ Only'
        sheet.Header['Assay'] = 'Metatranscriptomic'
        sheet.Header['Description'] = ''
        sheet.Header['Chemistry'] = 'Default'
        sheet.Reads = [151, 151]
        sheet.Settings['ReverseComplement'] = 0

        data = [
            ['Project1_99999', '99999', 'False', 'AACC', 'GGTT', 'False',
             'False', 'protocol_1', 'a designed experiment']
        ]

        sheet.Bioinformatics = pd.DataFrame(
            columns=['Sample_Project', 'QiitaID', 'BarcodesAreRC',
                     'ForwardAdapter', 'ReverseAdapter', 'HumanFiltering',
                     'contains_replicates', 'library_construction_protocol',
                     'experiment_design_description'], data=data)

        sheet.Contact = pd.DataFrame(columns=['Email', 'Sample_Project'],
                                     data=[['c2cowart@ucsd.edu',
                                            'Project1_99999'],])

        header = ['Sample_ID', 'Sample_Name', 'Sample_Plate', 'well_id_384',
                  'I7_Index_ID', 'index', 'I5_Index_ID', 'index2',
                  'Sample_Project', 'total_rna_concentration_ng_ul',
                  'vol_extracted_elution_ul', 'Well_description']

        data = [
            ['sample_1', 'sample.1', 'sample_plate_1', 'A1', 'iTru7_107_07',
             'CCGACTAT', 'iTru5_01_A', 'ACCGACAA', 'Project1_99999', '1.0',
             '1.1', 'desc'],
            ['sample_2', 'sample.2', 'sample_plate_1', 'A2', 'iTru7_107_07',
             'CCGACTAC', 'iTru5_01_A', 'ACCGACAT', 'Project1_99999', '1.0',
             '1.1', 'desc'],
            ['sample_3', 'sample.3', 'sample_plate_1', 'A3', 'iTru7_107_07',
             'CCGACTAG', 'iTru5_01_A', 'ACCGACAG', 'Project1_99999', '1.0',
             '1.1', 'desc'],
        ]

        for row in data:
            # Add each row as a Sample() object. Each Sample() object takes
            # a dict as its initializer.
            sheet.add_sample(sample_sheet.Sample(dict(zip(header, row))))

        # Once sheet has been manually populated, validate it.
        self.assertTrue(sheet.validate_and_scrub_sample_sheet())

    def test_metatranscriptomic_sheet_load(self):
        metat_fp = join(self.data_dir, 'standard_metaT_samplesheet.csv')

        # confirm manual loading is w/out error.
        sheet = MetatranscriptomicSampleSheetv10(metat_fp)
        self.assertTrue(sheet.validate_and_scrub_sample_sheet())

        # confirm load_sample_sheet() returns the correct child class of
        # KLSampleSheet.
        sheet = load_sample_sheet(metat_fp)
        self.assertIsInstance(sheet, MetatranscriptomicSampleSheetv10)

    def test_metagenomic_sheet_creation(self):
        # create a Metagenomic-type sample-sheet from scratch and manually
        # populate the required fields.
        sheet = MetagenomicSampleSheetv100()
        sheet = self._fill_test_metagenomic_sheet(sheet)
        sheet.Header['SheetVersion'] = '100'

        # Once sheet has been manually populated, validate it.
        self.assertTrue(sheet.validate_and_scrub_sample_sheet())

        # Insert a few errors into the sample-sheet to ensure it fails
        # validation.
        del (sheet.Header['Workflow'])
        sheet.Header['Assay'] = 'NotMetagenomic'

        obs = sheet.quiet_validate_and_scrub_sample_sheet()

        # convert ErrorMessages and WarningMessages into text strings for
        # testing.
        obs = set([str(msg) for msg in obs])

        exp = {"ErrorMessage: 'Workflow' is not declared in Header section",
               "ErrorMessage: 'Assay' value is not 'Metagenomic'"}

        self.assertEqual(obs, exp)

    def test_metagenomic_sheet_w_context_creation(self):
        # create a Metagenomic-type sample sheet that contains a
        # SampleContext section from scratch and manually
        # populate the required fields.
        data = [
            ['sample_1', 'sample.1', 'sample_plate_1', 'A1', 'iTru7_107_07',
             'CCGACTAT', 'iTru5_01_A', 'ACCGACAA', 'Project1_99999', 'desc'],
            ['sample_2', 'sample.2', 'sample_plate_1', 'A2', 'iTru7_107_07',
             'CCGACTAC', 'iTru5_01_A', 'ACCGACAT', 'Project2_14577', 'desc'],
            ['sample_3', 'sample.3', 'sample_plate_1', 'A3', 'iTru7_107_07',
             'CCGACTAG', 'iTru5_01_A', 'ACCGACAG', 'Project3_10317', 'desc'],
            ['BLANK_CHILD_1000_G4', 'BLANK.CHILD.1000.G4',
             'sample_plate_1', 'G4', 'iTru7_107_07',
             'CCGACTAA', 'iTru5_01_A', 'ACCGACAG',
             'Project1_99999', 'desc'],
            ['sample_4', 'sample.4', 'sample_plate_2', 'A3', 'iTru7_107_07',
             'CCGACTCT', 'iTru5_01_A', 'ACCGACAG', 'Project4_11223', 'desc'],
            ['BLANK_OTHER_10_H4', 'BLANK.OTHER.10.H4',
             'sample_plate_2', 'H4', 'iTru7_107_07',
             'CCGACTCC', 'iTru5_01_A', 'ACCGACAG',
             'Project4_11223', 'desc'],
        ]

        bfx = [
            ['Project1_99999', '99999', 'False', 'AACC', 'GGTT', 'False',
             'False', 'protocol_1', 'a designed experiment'],
            ['Project2_14577', '14577', 'False', 'AACC', 'GGTT', 'False',
             'False', 'protocol_1', 'a designed experiment'],
            ['Project3_10317', '10317', 'False', 'AACC', 'GGTT', 'False',
             'False', 'protocol_1', 'a designed experiment'],
            ['Project4_11223', '11223', 'False', 'AACC', 'GGTT', 'False',
             'False', 'protocol_1', 'a designed experiment']
        ]

        sample_context = [['BLANK.CHILD.1000.G4', 'control blank',
                           '99999', '14577;10317'],
                          ['BLANK.OTHER.10.H4', 'control blank',
                           '14577', ""],
                          ]

        sheet = MetagenomicSampleSheetv102()
        sheet = self._fill_test_metagenomic_sheet(sheet, bfx=bfx, data=data)
        sheet.Header['SheetVersion'] = '102'
        sheet.SampleContext = pd.DataFrame(
            columns=[SAMPLE_NAME_KEY, SAMPLE_TYPE_KEY,
                     PRIMARY_STUDY_KEY, SECONDARY_STUDIES_KEY],
            data=sample_context)

        # Once sheet has been manually populated, validate it.
        self.assertTrue(sheet.validate_and_scrub_sample_sheet())

        # Insert a few errors into the sample-sheet to ensure it fails
        # validation.
        del (sheet.Header['Workflow'])
        sheet.Header['Assay'] = 'NotMetagenomic'

        obs = sheet.quiet_validate_and_scrub_sample_sheet()

        # convert ErrorMessages and WarningMessages into text strings for
        # testing.
        obs = set([str(msg) for msg in obs])

        exp = {"ErrorMessage: 'Workflow' is not declared in Header section",
               "ErrorMessage: 'Assay' value is not 'Metagenomic'"}

        self.assertEqual(obs, exp)

    def test_metagenomic_sheet_w_context_load(self):
        # confirm manual loading is w/out error.
        sheet = MetagenomicSampleSheetv102(self.good_metag_ss_w_context)
        self.assertTrue(sheet.validate_and_scrub_sample_sheet())

        # confirm load_sample_sheet() returns the correct child class of
        # KLSampleSheet.
        sheet = load_sample_sheet(self.good_metag_ss_w_context)
        self.assertIsInstance(sheet, MetagenomicSampleSheetv102)


class KarathoseqEnabledSheetCreationTests(BaseTests):
    def setUp(self):
        self.data_dir = join(dirname(__file__), 'data')
        self.katharoseq_1 = join(self.data_dir,
                                 'test_katharoseq_sheet1.csv')

        self.katharoseq_2 = join(self.data_dir,
                                 'test_katharoseq_sheet2.csv')

        self.katharoseq_3 = join(self.data_dir,
                                 'test_katharoseq_sheet3.csv')

        self.input_columns = ['sample sheet Sample_ID',
                              'Sample', 'Row', 'Col', 'Blank', 'Project Plate',
                              'Project Name', 'Compressed Plate Name', 'Well',
                              'Plate Position', 'Primer Plate #', 'Plating',
                              'Extraction Kit Lot', 'Extraction Robot',
                              'TM1000 8 Tool', 'Primer Date', 'MasterMix Lot',
                              'Water Lot', 'Processing Robot', 'Sample Plate',
                              'Project_Name', 'Original Name', 'Plate',
                              'EMP Primer Plate Well', 'Name',
                              "Illumina 5' Adapter", 'Golay Barcode',
                              'Forward Primer Pad', 'Forward Primer Linker',
                              '515FB Forward Primer (Parada)',
                              'Primer For PCR', 'syndna_pool_number']

        self.metadata = {
            'Bioinformatics': [
                {
                    'Sample_Project': 'MyProject_99999',
                    'QiitaID': '101',
                    'BarcodesAreRC': 'False',
                    'ForwardAdapter': 'GATACA',
                    'ReverseAdapter': 'CATCAT',
                    'HumanFiltering': 'False',
                    'library_construction_protocol': 'Knight Lab Kapa HP',
                    'experiment_design_description': 'some description',
                    'contains_replicates': 'False'
                }
            ],
            'Contact': [
                {
                    'Sample_Project': 'MyProject_99999',
                    'Email': 'foo@bar.org'
                }
            ],
            'Assay': 'Metagenomic',
            'SheetType': 'standard_metag',
            'SheetVersion': '101'
        }

        self.data = [
            ['sample1', 'sample1', 'A', 1, False, 'THDMI_10317_PUK2',
             'MyProject_99999', 'THDMI_10317_UK2-US6', 'A1', '1', '1',
             'SF',
             '166032128', 'Carmen_HOWE_KF3', '109379Z', '2021-08-17',
             '978215',
             'RNBJ0628', 'Echo550', 'THDMI_UK_Plate_2', 'THDMI UK', '',
             '1',
             'A1', '515rcbc0', 'AATGATACGGCGACCACCGAGATCTACACGCT',
             'AGCCTTCGTCGC', 'TATGGTAATT', 'GT', 'GTGYCAGCMGCCGCGGTAA',
             'AATGATACGGCGACCACCGAGATCTACACGCTAGCCTTCGTCGCTATGGTAATTGTGTGYCAG'
             'CMGCCGCGGTAA', 'pool1']
        ]

        self.test_sheet = MetagenomicSampleSheetv101()
        self.test_sheet.Header['IEMFileVersion'] = 4
        self.test_sheet.Header['sheetType'] = 'standard_metag'
        self.test_sheet.Header['sheetVersion'] = '101'
        self.test_sheet.Header['Investigator Name'] = 'Knight'
        self.test_sheet.Header['Experiment Name'] = 'RKO_experiment'
        self.test_sheet.Header['Date'] = '2021-08-17'
        self.test_sheet.Header['Workflow'] = 'GenerateFASTQ'
        self.test_sheet.Header['Application'] = 'FASTQ Only'
        self.test_sheet.Header['Assay'] = 'Metagenomic'
        self.test_sheet.Header['Description'] = ''
        self.test_sheet.Header['Chemistry'] = 'Default'
        self.test_sheet.Reads = [151, 151]
        self.test_sheet.Settings['ReverseComplement'] = 0

        self.test_sheet.Bioinformatics = pd.DataFrame(
            columns=['Sample_Project', 'QiitaID', 'BarcodesAreRC',
                     'ForwardAdapter', 'ReverseAdapter', 'HumanFiltering',
                     'contains_replicates', 'library_construction_protocol',
                     'experiment_design_description'], data=[
                ['Project1_99999', '99999', 'False', 'AACC', 'GGTT', 'False',
                 'False', 'protocol_1', 'a designed experiment']
            ])

        self.test_sheet.Contact = pd.DataFrame(
            columns=['Email', 'Sample_Project'],
            data=[['c2cowart@ucsd.edu',
                   'Project1_99999'], ])

    def test_katharoseq_enabled_sheet_load(self):
        # load metagenomic sample-sheet w/out katharoseq samples in the [Data]
        # section, and get a list of the columns.
        sheet1 = load_sample_sheet(self.katharoseq_1)
        # confirm that the sheet is of the new karathoseq-enabled type.
        self.assertEqual(type(sheet1), MetagenomicSampleSheetv101)
        obs = sheet1._get_expected_columns()

        # because sheet1 does not contain karathoseq samples, it should not
        # contain additional karathoseq-specific columns.
        exp = ['Sample_ID', 'Sample_Name', 'Sample_Plate', 'well_id_384',
               'I7_Index_ID', 'index', 'I5_Index_ID', 'index2',
               'Sample_Project',
               'Well_description']
        self.assertEqual(obs, exp)
        self.assertTrue(sheet1.validate_and_scrub_sample_sheet())

        # load metagenomic sample-sheet w/katharoseq samples in the [Data]
        # section, and perform similar tests.
        sheet2 = load_sample_sheet(self.katharoseq_2)
        self.assertEqual(type(sheet2), MetagenomicSampleSheetv101)
        exp = ['Sample_ID', 'Sample_Name', 'Sample_Plate', 'well_id_384',
               'I7_Index_ID', 'index', 'I5_Index_ID', 'index2',
               'Sample_Project', 'Well_description', 'Kathseq_RackID',
               TUBECODE_KEY, 'katharo_description', 'number_of_cells',
               'platemap_generation_date', 'project_abbreviation',
               'vol_extracted_elution_ul', 'well_id_96']
        obs = sheet2._get_expected_columns()

        self.assertEqual(obs, exp)
        self.assertTrue(sheet1.validate_and_scrub_sample_sheet())

        # confirm that class-wide state is not permanently changed by loading
        # a karathoseq-enabled file. Reloading sheet1 should continue to have
        # only the shorter set of columns.
        sheet1 = load_sample_sheet(self.katharoseq_1)
        self.assertEqual(type(sheet1), MetagenomicSampleSheetv101)
        exp = ['Sample_ID', 'Sample_Name', 'Sample_Plate', 'well_id_384',
               'I7_Index_ID', 'index', 'I5_Index_ID', 'index2',
               'Sample_Project',
               'Well_description']
        obs = sheet1._get_expected_columns()
        self.assertEqual(obs, exp)
        self.assertTrue(sheet1.validate_and_scrub_sample_sheet())

        with self.assertRaisesRegex(ValueError, 'does not appear to be a valid'
                                                ' sample-sheet.'):
            load_sample_sheet(self.katharoseq_3)

        # self.katharoseq_3 is a duplicate of self.katharoseq_2, except
        # number_of_cells has been replaced w/number_of_sells. This is
        # enough to fail load_sample_sheet(). Confirm specific error by
        # manually loading the sample-sheet into an SampleSheet object.
        sheet = MetagenomicSampleSheetv101(self.katharoseq_3)

        # self.katharoseq_3 should load properly into an object, although it
        # will later fail validation.
        self.assertIsNotNone(sheet)

        # confirm type is katharoseq-enabled.
        self.assertEqual(type(sheet), MetagenomicSampleSheetv101)

        # Note: _get_expected_columns() returns what columns the sample-sheet
        # SHOULD have.
        self.assertIn('number_of_cells', sheet._get_expected_columns())

        # confirm validate_and_scrub_sample_sheet() returns False.
        self.assertFalse(sheet.validate_and_scrub_sample_sheet())

        msgs = sheet.quiet_validate_and_scrub_sample_sheet()

        msgs = [str(msg) for msg in msgs]

        self.assertIn('ErrorMessage: The number_of_cells column in the'
                      ' Data section is missing', msgs)

    def test_katharoseq_enabled_sheet_creation_no_kath(self):
        # create a Metagenomic-type sample-sheet from scratch w/out karathoseq
        # samples and manually populate the required fields.
        sheet = MetagenomicSampleSheetv101()
        sheet.Header['IEMFileVersion'] = 4
        sheet.Header['SheetType'] = 'standard_metag'
        sheet.Header['SheetVersion'] = '101'
        sheet.Header['Investigator Name'] = 'Knight'
        sheet.Header['Experiment Name'] = 'RKO_experiment'
        sheet.Header['Date'] = '2021-08-17'
        sheet.Header['Workflow'] = 'GenerateFASTQ'
        sheet.Header['Application'] = 'FASTQ Only'
        sheet.Header['Assay'] = 'Metagenomic'
        sheet.Header['Description'] = ''
        sheet.Header['Chemistry'] = 'Default'
        sheet.Reads = [151, 151]
        sheet.Settings['ReverseComplement'] = 0

        data = [
            ['Project1_99999', '99999', 'False', 'AACC', 'GGTT', 'False',
             'False', 'protocol_1', 'a designed experiment']
        ]

        sheet.Bioinformatics = pd.DataFrame(
            columns=['Sample_Project', 'QiitaID', 'BarcodesAreRC',
                     'ForwardAdapter', 'ReverseAdapter', 'HumanFiltering',
                     'contains_replicates', 'library_construction_protocol',
                     'experiment_design_description'], data=data)

        sheet.Contact = pd.DataFrame(columns=['Email', 'Sample_Project'],
                                     data=[['c2cowart@ucsd.edu',
                                            'Project1_99999'],])

        header = ['Sample_ID', 'Sample_Name', 'Sample_Plate', 'well_id_384',
                  'I7_Index_ID', 'index', 'I5_Index_ID', 'index2',
                  'Sample_Project', 'Well_description']

        data = [
            ['sample_1', 'sample.1', 'sample_plate_1', 'A1', 'iTru7_107_07',
             'CCGACTAT', 'iTru5_01_A', 'ACCGACAA', 'Project1_99999', 'desc'],
            ['sample_2', 'sample.2', 'sample_plate_1', 'A2', 'iTru7_107_07',
             'CCGACTAC', 'iTru5_01_A', 'ACCGACAT', 'Project1_99999', 'desc'],
            ['sample_3', 'sample.3', 'sample_plate_1', 'A3', 'iTru7_107_07',
             'CCGACTAG', 'iTru5_01_A', 'ACCGACAG', 'Project1_99999', 'desc'],
        ]

        for row in data:
            # Add each row as a Sample() object. Each Sample() object takes
            # a dict as its initializer.
            sheet.add_sample(sample_sheet.Sample(dict(zip(header, row))))

        # Once sheet has been manually populated, validate it.
        self.assertTrue(sheet.validate_and_scrub_sample_sheet())
        self.assertFalse(sheet.contains_katharoseq_samples())

    def test_katharoseq_enabled_sheet_creation(self):
        # create a sheet from scratch, this time with karathoseq samples.
        header = ['Sample_ID', 'Sample_Name', 'Sample_Plate', 'well_id_384',
                  'I7_Index_ID', 'index', 'I5_Index_ID', 'index2',
                  'Sample_Project', 'Well_description']

        data = [
            ['sample_1', 'sample.1', 'sample_plate_1', 'A1', 'iTru7_107_07',
             'CCGACTAT', 'iTru5_01_A', 'ACCGACAA', 'Project1_99999', 'desc'],
            ['sample_2', 'sample.2', 'sample_plate_1', 'A2', 'iTru7_107_07',
             'CCGACTAC', 'iTru5_01_A', 'ACCGACAT', 'Project1_99999', 'desc'],
            ['sample_3', 'sample.3', 'sample_plate_1', 'A3', 'iTru7_107_07',
             'CCGACTAG', 'iTru5_01_A', 'ACCGACAG', 'Project1_99999', 'desc'],
            # added katharoseq control here.
            ['katharo0001', 'katharo0001', 'sample_plate_1', 'A4',
             'iTru7_107_07', 'CCGCCTAG', 'iTru5_01_A', 'ACCGTCAG',
             'Project1_99999', 'desc']
        ]

        for row in data:
            # For all children of Samplesheet() class, the first call to
            # add_sample() determines the number, name, and ordering of
            # columns in the [Data] section. Changing the columns in a
            # subsequent call will raise an Error.
            #
            # We can assume that a user creating a katharoseq-enabled
            # sample-sheet will include the katharoseq-enabled columns, even
            # for sample-names that don't begin with 'katharo'.
            #
            # Hence, as when using load_sample_sheet(), confirmation that
            # katharoseq columns are present when katharoseq controls are in
            # the [Data] section and not present otherwise won't be determined
            # until validation() is called.
            self.test_sheet.add_sample(sample_sheet.Sample(dict(zip(header,
                                                                    row))))

        # sheet should not be valid, since we added a katharoseq control w/out
        # adding the additional columns.
        self.assertFalse(self.test_sheet.validate_and_scrub_sample_sheet())

        # confirm that a katharoseq control was found among the samples.
        self.assertTrue(self.test_sheet.contains_katharoseq_samples())

        # validate sheet again, this time get the list of error messages.
        msgs = self.test_sheet.quiet_validate_and_scrub_sample_sheet()
        msgs = [str(msg) for msg in msgs]

        # assert this message is present in the results, and assume all of the
        # other messages one would expect to see are also present.
        self.assertIn('ErrorMessage: The TubeCode column in the Data section '
                      'is missing', msgs)

    def test_katharoseq_enabled_sheet_creation_manual(self):
        # create a sheet manually, this time with the proper type and
        # number of columns.
        header = ['Sample_ID', 'Sample_Name', 'Sample_Plate', 'well_id_384',
                  'I7_Index_ID', 'index', 'I5_Index_ID', 'index2',
                  'Sample_Project', 'Well_description', 'Kathseq_RackID',
                  TUBECODE_KEY, 'katharo_description', 'number_of_cells',
                  'platemap_generation_date', 'project_abbreviation',
                  'vol_extracted_elution_ul', 'well_id_96']

        data = [
            ['sample_1', 'sample.1', 'sample_plate_1', 'A1', 'iTru7_107_07',
             'CCGACTAT', 'iTru5_01_A', 'ACCGACAA', 'Project1_99999', 'desc',
             '', '', '', '', '', '', '', ''],
            ['sample_2', 'sample.2', 'sample_plate_1', 'A2', 'iTru7_107_07',
             'CCGACTAC', 'iTru5_01_A', 'ACCGACAT', 'Project1_99999', 'desc',
             '', '', '', '', '', '', '', ''],
            ['sample_3', 'sample.3', 'sample_plate_1', 'A3', 'iTru7_107_07',
             'CCGACTAG', 'iTru5_01_A', 'ACCGACAG', 'Project1_99999', 'desc',
             '', '', '', '', '', '', '', ''],
            # added katharoseq control here.
            ['katharo0001', 'katharo0001', 'sample_plate_1', 'A4',
             'iTru7_107_07', 'CCGCCTAG', 'iTru5_01_A', 'ACCGTCAG',
             'Project1_99999', 'desc', '', '', '', '', '', '', '', '']
        ]

        for row in data:
            # For all children of Samplesheet() class, the first call to
            # add_sample() determines the number, name, and ordering of
            # columns in the [Data] section. Changing the columns in a
            # subsequent call will raise an Error.
            #
            # We can assume that a user creating a katharoseq-enabled
            # sample-sheet will include the katharoseq-enabled columns, even
            # for sample-names that don't begin with 'katharo'.
            #
            # Hence, as when using load_sample_sheet(), confirmation that
            # katharoseq columns are present when katharoseq controls are in
            # the [Data] section and not present otherwise won't be determined
            # until validation() is called.
            self.test_sheet.add_sample(sample_sheet.Sample(dict(zip(header,
                                                                    row))))

        self.assertTrue(self.test_sheet.validate_and_scrub_sample_sheet())
        self.assertTrue(self.test_sheet.contains_katharoseq_samples())
        msgs = self.test_sheet.quiet_validate_and_scrub_sample_sheet()
        self.assertEqual([], msgs)

    def test_katharoseq_make_sample_sheet(self):
        table = pd.DataFrame(columns=self.input_columns, data=self.data)
        sheet = make_sample_sheet(self.metadata, table, 'iSeq', [1],
                                  strict=False)

        # confirm that we get a sample-sheet w/out katharoseq-control-related
        # columns.
        self.assertIsNotNone(sheet)
        self.assertIsInstance(sheet, MetagenomicSampleSheetv101)
        self.assertFalse(sheet.contains_katharoseq_samples())
        obs_columns = set(sheet.samples[0].to_json().keys())
        exp_columns = {'Sample_ID', 'Sample_Name', 'Sample_Plate',
                       'well_id_384', 'I7_Index_ID', 'index', 'I5_Index_ID',
                       'index2', 'Sample_Project', 'Well_description',
                       'Lane'}
        self.assertEqual(obs_columns, exp_columns)

    def test_katharoseq_make_sample_sheet_one_optional_column_ok(self):
        self.input_columns.append('Kathseq_RackID')
        self.data[0].append('MyRackID')
        table = pd.DataFrame(columns=self.input_columns, data=self.data)

        # sheet will be created but extended columns will not be present
        # and no error is raised. Kathseq_RackID is silently dropped.
        sheet = make_sample_sheet(self.metadata, table, 'iSeq', [1],
                                  strict=False)

        self.assertIsNotNone(sheet)
        self.assertIsInstance(sheet, MetagenomicSampleSheetv101)
        self.assertFalse(sheet.contains_katharoseq_samples())
        obs_columns = set(sheet.samples[0].to_json().keys())
        exp_columns = {'Sample_ID', 'Sample_Name', 'Sample_Plate',
                       'well_id_384', 'I7_Index_ID', 'index', 'I5_Index_ID',
                       'index2', 'Sample_Project', 'Well_description',
                       'Lane'}
        self.assertEqual(obs_columns, exp_columns)

    def test_katharoseq_make_sample_sheet_one_optional_column_error(self):
        # attempt to make a sample-sheet using make_sample_sheet and w/a
        # dataset that has only one of the optional columns (Kathseq_RackID)
        # included. This should result in an error raised.

        # To do this, we will change the name of the sample to begin w/katharo.
        self.data[0][1] = 'katharo.01'  # changing sample_name

        table = pd.DataFrame(columns=self.input_columns, data=self.data)

        exp = ("ErrorMessage: The TubeCode column in the Data section is "
               "missing\nErrorMessage: The katharo_description column in the "
               "Data section is missing\nErrorMessage: The number_of_cells "
               "column in the Data section is missing\nErrorMessage: The "
               "platemap_generation_date column in the Data section is "
               "missing\nErrorMessage: The project_abbreviation column in the"
               " Data section is missing\nErrorMessage: The vol_extracted_"
               "elution_ul column in the Data section is missing\nError"
               "Message: The well_id_96 column in the Data section is missing")

        with self.assertRaisesRegex(ValueError, exp):
            make_sample_sheet(self.metadata, table, 'iSeq', [1],
                              strict=False)

    def test_katharoseq_make_sample_sheet_all_optional_columns(self):
        # test make_sample_sheet() w/katharoseq data. To do this, change the
        # name of the sample to begin w/katharo.
        self.data[0][1] = 'katharo.01'  # changing sample_name

        # add missing columns to the data and populate them with 'junk value'.
        optional_columns = ['Kathseq_RackID', TUBECODE_KEY,
                            'katharo_description', 'number_of_cells',
                            'platemap_generation_date', 'project_abbreviation',
                            'vol_extracted_elution_ul', 'well_id_96']

        for column in optional_columns:
            self.input_columns.append(column)
            self.data[0].append('junk_value')

        table = pd.DataFrame(columns=self.input_columns, data=self.data)

        sheet = make_sample_sheet(self.metadata, table, 'iSeq', [1],
                                  strict=False)

        # confirm that a sheet was created w/all the extended columns
        # required for katharoseq-controls.
        self.assertIsNotNone(sheet)
        self.assertIsInstance(sheet, MetagenomicSampleSheetv101)
        self.assertTrue(sheet.contains_katharoseq_samples())
        obs_columns = set(sheet.samples[0].to_json().keys())
        exp_columns = {'Sample_Project', 'Sample_ID', TUBECODE_KEY, 'index2',
                       'index', 'Kathseq_RackID', 'well_id_384',
                       'katharo_description', 'Well_description',
                       'platemap_generation_date', 'Sample_Plate',
                       'I5_Index_ID', 'well_id_96', 'number_of_cells',
                       'project_abbreviation', 'Sample_Name', 'I7_Index_ID',
                       'vol_extracted_elution_ul', 'Lane'}

        self.assertEqual(obs_columns, exp_columns)
        self.assertTrue(sheet.validate_and_scrub_sample_sheet())


DF_DATA = [
    ['1', 'sample.1', 'FooBar_666_p1', 'A1', 'iTru7_107_07', 'CCGACTAT',
     'iTru5_01_A', 'ACCGACAA', 'Baz_12345', 'importantsample1',
     'Knight Lab Kapa HP', 'Eqiiperiment'],
    ['1', 'sample.2', 'FooBar_666_p1', 'A2', 'iTru7_107_08', 'CCGACTAT',
     'iTru5_01_A', 'CTTCGCAA', 'Baz_12345', 'importantsample2',
     'Knight Lab Kapa HP', 'Eqiiperiment'],
    ['3', 'sample.1', 'FooBar_666_p1', 'A3', 'iTru7_107_09', 'GCCTTGTT',
     'iTru5_01_A', 'AACACCAC', 'Baz_12345', 'importantsample1',
     'Knight Lab Kapa HP', 'Eqiiperiment'],
    ['3', 'sample.2', 'FooBar_666_p1', 'A4', 'iTru7_107_10', 'AACTTGCC',
     'iTru5_01_A', 'CGTATCTC', 'Baz_12345', 'importantsample2',
     'Knight Lab Kapa HP', 'Eqiiperiment'],
    ['3', 'sample.31', 'FooBar_666_p1', 'A5', 'iTru7_107_11', 'CAATGTGG',
     'iTru5_01_A', 'GGTACGAA', 'FooBar_666', 'importantsample31',
     'Knight Lab Kapa HP', 'SomethingWitty'],
    ['3', 'sample.32', 'FooBar_666_p1', 'B6', 'iTru7_107_12', 'AAGGCTGA',
     'iTru5_01_A', 'CGATCGAT', 'FooBar_666', 'importantsample32',
     'Knight Lab Kapa HP', 'SomethingWitty'],
    ['3', 'sample.34', 'FooBar_666_p1', 'B8', 'iTru7_107_13', 'TTACCGAG',
     'iTru5_01_A', 'AAGACACC', 'FooBar_666', 'importantsample34',
     'Knight Lab Kapa HP', 'SomethingWitty'],
    ['3', 'sample.44', 'Baz_12345_p3', 'B99', 'iTru7_107_14', 'GTCCTAAG',
     'iTru5_01_A', 'CATCTGCT', 'Baz_12345', 'importantsample44',
     'Knight Lab Kapa HP', 'Eqiiperiment']]


if __name__ == '__main__':
    assert not hasattr(sys.stdout, "getvalue")
    unittest.main(module=__name__, buffer=True, exit=False)<|MERGE_RESOLUTION|>--- conflicted
+++ resolved
@@ -8,15 +8,12 @@
 import sample_sheet
 from json import loads
 
-<<<<<<< HEAD
 from metapool.literals import (QIITA_ID_KEY, PROJECT_SHORT_NAME_KEY,
                                PROJECT_FULL_NAME_KEY, CONTAINS_REPLICATES_KEY,
                                SAMPLES_KEY, SAMPLE_PROJECT_KEY, ORIG_NAME_KEY,
                                SAMPLE_NAME_KEY, SAMPLE_TYPE_KEY,
                                PRIMARY_STUDY_KEY, SECONDARY_STUDIES_KEY)
 from metapool.metapool import TUBECODE_KEY
-=======
->>>>>>> 95e78dcd
 from metapool.sample_sheet import (KLSampleSheet, AmpliconSampleSheet,
                                    MetagenomicSampleSheetv102,
                                    MetagenomicSampleSheetv101,
@@ -605,7 +602,25 @@
 
         self.assertEqual(set(obs), set(exp))
 
-<<<<<<< HEAD
+    def test_set_override_cycles(self):
+        sheet = load_sample_sheet(self.good_ss)
+
+        # assert that the original value of the sheet is as expected.
+        self.assertEqual("Y151;I8N2;I8N2;Y151",
+                         sheet.Settings['OverrideCycles'])
+
+        # generate a known value that is different from above using a known
+        # sample-sheet. Assume that adapters are of length 8.
+        new_value = generate_override_cycles_value(self.good_run_info, 8)
+
+        # assert that the new value is as expected.
+        self.assertEqual("Y151;I8N4;Y151", new_value)
+
+        # use set_override_cycles() to change the value and assert that it
+        # is now different.
+        sheet.set_override_cycles(new_value)
+        self.assertEqual("Y151;I8N4;Y151", sheet.Settings['OverrideCycles'])
+
     def test_sample_is_a_blank_wo_context(self):
         sheet = MetagenomicSampleSheetv100(self.good_ss)
         # NB: the sample names and sample ids in the test spreadsheet are the
@@ -766,26 +781,6 @@
         an_obs_sample = an_obs_samples["BLANK.43.12G.A1"]
         self.assertTrue(ORIG_NAME_KEY in an_obs_sample)
         self.assertEqual(an_obs_sample[ORIG_NAME_KEY], "BLANK.43.12G")
-=======
-    def test_set_override_cycles(self):
-        sheet = load_sample_sheet(self.good_ss)
-
-        # assert that the original value of the sheet is as expected.
-        self.assertEqual("Y151;I8N2;I8N2;Y151",
-                         sheet.Settings['OverrideCycles'])
-
-        # generate a known value that is different from above using a known
-        # sample-sheet. Assume that adapters are of length 8.
-        new_value = generate_override_cycles_value(self.good_run_info, 8)
-
-        # assert that the new value is as expected.
-        self.assertEqual("Y151;I8N4;Y151", new_value)
-
-        # use set_override_cycles() to change the value and assert that it
-        # is now different.
-        sheet.set_override_cycles(new_value)
-        self.assertEqual("Y151;I8N4;Y151", sheet.Settings['OverrideCycles'])
->>>>>>> 95e78dcd
 
 
 class SampleSheetWorkflow(BaseTests):
@@ -1974,7 +1969,6 @@
 
             self.assertEqual(set([x['Sample_Name'] for x in j_obs]),
                              set([x['sample_name'] for x in j_exp]))
-<<<<<<< HEAD
 
     def test_demux_sample_sheet_w_context(self):
         # this test will need to compare the four completed sample-sheets
@@ -2020,8 +2014,6 @@
 
             self.assertEqual(set([x['Sample_Name'] for x in j_obs]),
                              set([x['sample_name'] for x in j_exp]))
-=======
->>>>>>> 95e78dcd
 
 
 class AdditionalSampleSheetCreationTests(BaseTests):
