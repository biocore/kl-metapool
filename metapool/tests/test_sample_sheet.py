--- conflicted
+++ resolved
@@ -1534,11 +1534,7 @@
         exp = {
             'Experiment Name': 'RKL001',
             'SheetType': 'standard_metag',
-<<<<<<< HEAD
-            'SheetVersion': '102',
-=======
             'SheetVersion': '101',
->>>>>>> 71616562
             'Assay': 'Metagenomic',
             'Bioinformatics': [
                 {'ForwardAdapter': 'GATCGGAAGAGCACACGTCTGAACTCCAGTCAC',
@@ -1599,11 +1595,7 @@
 
         obs = make_sections_dict(
             compressed_plate_df, studies_info, "RKL001",
-<<<<<<< HEAD
-            'standard_metag', '102', bioinfo_base)
-=======
             'standard_metag', '101', bioinfo_base)
->>>>>>> 71616562
         self.assertDictEqual(exp, obs)
 
 
