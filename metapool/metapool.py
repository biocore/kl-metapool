--- conflicted
+++ resolved
@@ -14,16 +14,12 @@
 from string import ascii_letters, digits
 import glob
 
-<<<<<<< HEAD
+
 REVCOMP_SEQUENCERS = ['HiSeq4000', 'MiniSeq', 'NextSeq', 'HiSeq3000',
                       'iSeq', 'NovaSeq6000']
 OTHER_SEQUENCERS = ['HiSeq2500', 'HiSeq1500', 'MiSeq', 'NovaSeqX',
                     'NovaSeqXPlus']
-=======
-REVCOMP_SEQUENCERS = ["HiSeq4000", "MiniSeq", "NextSeq", "HiSeq3000",
-                      "iSeq", "NovaSeq"]
-OTHER_SEQUENCERS = ["HiSeq2500", "HiSeq1500", "MiSeq"]
->>>>>>> 4e962680
+
 
 SYNDNA_POOL_NUM_KEY = "syndna_pool_number"
 SAMPLE_DNA_CONC_KEY = "Sample DNA Concentration"
@@ -411,20 +407,9 @@
 
 
 # method to read minipico output
-<<<<<<< HEAD
 def read_pico_csv(f, sep='\t', plate_reader='SpectraMax_i3x',
                   min_conc=0, max_conc=250,
                   conc_col_name=SAMPLE_DNA_CONC_KEY):
-=======
-def read_pico_csv(
-    f,
-    sep="\t",
-    plate_reader="SpectraMax_i3x",
-    min_conc=0,
-    max_conc=150,
-    conc_col_name=SAMPLE_DNA_CONC_KEY,
-):
->>>>>>> 4e962680
     """
     reads tab-delimited pico quant
 
@@ -1309,7 +1294,6 @@
     plate_df["sample sheet Sample_ID"] = plate_df["Sample"].map(bcl_scrub_name)
 
     # Logic for multiple input_file format support
-<<<<<<< HEAD
     if 'Category' in counts_df.columns:
         sample_column = 'Category'
         file_type = 'FastQC'
@@ -1351,34 +1335,6 @@
         # Map unwanted characters to other characters
         counts_df['Sample'] = counts_df['Sample'].map(bcl_scrub_name)
         counts_df.set_index('Sample', inplace=True)
-=======
-    if "Category" in counts_df.columns:
-        sample_column = "Category"
-        file_type = "FastQC"
-    elif "filename" in counts_df.columns:
-        sample_column = "filename"
-        file_type = "per_sample_FASTQ"
-    else:
-        raise Exception("Unsupported input file type.")
-
-    # Parse table to find sample names, and sum forward and rev reads.
-    for i in counts_df.index:
-        filename = counts_df.loc[i, sample_column]
-        match = re.match(r"^(.*)_S\d+_L00\d", filename)
-        if not match:
-            raise LookupError(f"id not found in {filename}")
-        sample_id = match.group(1)
-        counts_df.loc[i, "Sample"] = sample_id
-    counts_df = counts_df.groupby("Sample").sum(numeric_only=True)
-
-    # Logic for multiple input_file format support
-    if file_type == "FastQC":
-        counts_df[reads_column_name] = (
-            counts_df["Unique Reads"] + counts_df["Duplicate Reads"]
-        )
-    elif file_type == "per_sample_FASTQ":
-        counts_df.rename(columns={"reads": reads_column_name}, inplace=True)
->>>>>>> 4e962680
 
     # Merge reads with plate_df
     to_merge = counts_df[[reads_column_name]]
