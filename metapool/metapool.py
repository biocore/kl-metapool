import json
import re
import numpy as np
import pandas as pd
import string
import seaborn as sns
import matplotlib.pyplot as plt
import warnings
from random import choices
from configparser import ConfigParser
from qiita_client import QiitaClient
from .mp_strings import SAMPLE_NAME_KEY, PM_PROJECT_NAME_KEY, \
    PM_PROJECT_PLATE_KEY, PM_COMPRESSED_PLATE_NAME_KEY, PM_BLANK_KEY, \
    PLATE_NAME_DELIMITER, get_qiita_id_from_project_name, \
    get_plate_num_from_plate_name, get_main_project_from_plate_name
from .plate import _validate_well_id_96, PlateReplication

from string import ascii_letters, digits
import glob
import xml.etree.ElementTree as ET
from operator import itemgetter
from .controls import get_blank_root

# NB: If modifying these lists, see issue ##234!
REVCOMP_SEQUENCERS = ['HiSeq4000', 'MiniSeq', 'NextSeq', 'HiSeq3000',
                      'iSeq', 'NovaSeq6000']
OTHER_SEQUENCERS = ['HiSeq2500', 'HiSeq1500', 'MiSeq', 'NovaSeqX',
                    'NovaSeqXPlus']

SYNDNA_POOL_NUM_KEY = "syndna_pool_number"
SAMPLE_DNA_CONC_KEY = "Sample DNA Concentration"
NORMALIZED_DNA_VOL_KEY = "Normalized DNA volume"
INPUT_DNA_KEY = "Input DNA"
SYNDNA_VOL_KEY = "synDNA volume"
SYNDNA_POOL_MASS_NG_KEY = "mass_syndna_input_ng"
TUBECODE_KEY = "TubeCode"


def extract_stats_metadata(stats_json_fp, lane_numbers):
    """
    Extract metadata from Stats.json file.
    :param stats_json_fp: A file-path to Stats.json file.
    :param lane_numbers: A list of ints (lane-numbers) to extract metadata for.
    :return: A legacy 3-tuple containing:
                A dict() containing metadata,
                A DataFrame() containing conversion-results,
                A DataFrame() containing unknown barcodes found.
    """
    with open(stats_json_fp, "r") as f:
        stats = json.load(f)

    # gather general metadata
    flowcell = stats["Flowcell"]
    run_number = stats["RunNumber"]
    run_id = stats["RunId"]
    conversion_results = stats["ConversionResults"]
    unknown_barcodes = stats["UnknownBarcodes"]

    # lane_numbers must be a list with one or more valid lane_numbers.
    valid_lane_numbers = [x["LaneNumber"] for x in conversion_results]
    if not set(valid_lane_numbers).issuperset(set(lane_numbers)):
        raise ValueError(f"Valid lane numbers are: {valid_lane_numbers}")

    # extract conversion_results from a list of nested dicts to a list of
    # dataframes containing only the information required.
    filtered_results = []
    for conversion_result in conversion_results:
        if conversion_result["LaneNumber"] in lane_numbers:
            # process the metadata for this lane.
            lane_number = conversion_result["LaneNumber"]
            rows = []
            for demux_result in conversion_result["DemuxResults"]:
                # these prefixes are meant to simplify access for deeply
                # nested elements.
                index_metrics = demux_result["IndexMetrics"][0]
                read_metrics_0 = demux_result["ReadMetrics"][0]
                read_metrics_1 = demux_result["ReadMetrics"][1]

                # extract required general metadata.
                number_reads = demux_result["NumberReads"]
                sample_id = demux_result["SampleId"]
                sample_name = demux_result["SampleName"]
                primary_yield = demux_result["Yield"]

                # extract required index-metrics.
                index_sequence = index_metrics["IndexSequence"]
                mismatch_0 = index_metrics["MismatchCounts"]["0"]
                mismatch_1 = index_metrics["MismatchCounts"]["1"]

                # extract required read-metrics.
                yield_r1 = read_metrics_0["Yield"]
                yield_q30r1 = read_metrics_0["YieldQ30"]
                yield_r2 = read_metrics_1["Yield"]
                yield_q30r2 = read_metrics_1["YieldQ30"]

                # store data as a tuple until processing is complete.
                # order the tuple in legacy order, for backwards-compatibility.
                rows.append(
                    (
                        index_sequence,
                        sample_name,
                        sample_id,
                        lane_number,
                        mismatch_0,
                        mismatch_1,
                        number_reads,
                        yield_r1,
                        yield_q30r1,
                        yield_r2,
                        yield_q30r2,
                        primary_yield,
                    )
                )

            # create dataframe at one time using all rows, instead of using
            # concat() or append(). columns listed in legacy order,
            # for backwards-compatibility.
            filtered_results.append(
                pd.DataFrame(
                    rows,
                    columns=[
                        "IndexSequence",
                        "SampleName",
                        "SampleId",
                        "Lane",
                        "Mismatch0",
                        "Mismatch1",
                        "NumberReads",
                        "YieldR1",
                        "YieldQ30R1",
                        "YieldR2",
                        "YieldQ30R2",
                        "Yield",
                    ],
                )
            )
    filtered_unknowns = []
    for unknown_barcode in unknown_barcodes:
        if unknown_barcode["Lane"] in lane_numbers:
            # convert dict of (k,v) pairs into list form.
            lst = [
                (k, unknown_barcode["Lane"], v)
                for k, v in unknown_barcode["Barcodes"].items()
            ]
            df = pd.DataFrame(lst, columns=["IndexSequence", "Lane", "Value"])
            filtered_unknowns.append(df)

    # convert the list of dataframes into a single dataframe spanning all
    # selected lanes.
    filtered_unknowns = pd.concat(filtered_unknowns)
    filtered_results = pd.concat(filtered_results)

    # set index to legacy index + lane-number.
    filtered_results = filtered_results.set_index(
        ["IndexSequence", "SampleName", "SampleId"]
    )

    filtered_unknowns.set_index(["IndexSequence"], inplace=True)

    return (
        {"Flowcell": flowcell, "RunNumber": run_number, "RunId": run_id},
        filtered_results,
        filtered_unknowns
    )


def sum_lanes(multi_lane_df, lanes_to_sum):
    """
    Sum the values of a DataFrame across a given set of lanes.
    :param multi_lane_df: A DataFrame containing a 'Lane' column.
    :param lanes_to_sum: A list of lane numbers to sum across.
    :return: A DataFrame containing sums across the given set of lanes.
    """
    if "Lane" not in multi_lane_df:
        raise ValueError("DataFrame must contain 'Lane' column.")

    if not set(lanes_to_sum).issubset(set(multi_lane_df.Lane.unique())):
        raise ValueError("One or more specified lanes does not occur in "
                         "DataFrame.")

    total = None

    for lane_id in lanes_to_sum:
        # create a dataframe w/only the rows from lane_id
        lane = multi_lane_df[multi_lane_df["Lane"] == lane_id]
        # drop the 'Lane' column
        lane = lane.drop(columns=["Lane"])

        if total is None:
            total = lane
        else:
            # add the values for lane to the running total.

            # at times, a lane will contain an index not present in another
            # lane. Find and add these indexes as empty rows so that they
            # won't disappear from the results.
            rt = set(total.index.values)
            cl = set(lane.index.values)

            for x in cl - rt:
                # for each key in cl not found in the running total, create
                # a new empty row in the running total so that this row of
                # data does not disappear from the final result.

                # one less column assuming that 'Lane' is present.
                total.loc[x] = [0] * (len(multi_lane_df.columns) - 1)

            # now sum the values in current_lane to the running-total.
            total = total.add(lane, fill_value=0)

    return total


def identify_invalid_sample_names(plate_df):
    """
    Returns a list of invalid sample_names. Based on QIIME mapping-file docs.
    Taken from Qiita's util.py:get_invalid_sample_names().

    :param plate_df: A DataFrame representing a plate-map file.
    :return: List of invalid sample-names.
    """

    # convert all values to strings to handle instances when values like
    # NaN are used as sample-names. Currently 'NaN' is an acceptable name.
    sample_names = [str(x) for x in list(plate_df["Sample"])]
    valid_chars = set(ascii_letters + digits + "." + "-")
    return sorted([ch for ch in sample_names if set(ch) - valid_chars])


def sanitize_plate_map_sample_names(plate_df):
    """
    Remove leading and/or trailing whitespace from sample-names.
    :param plate_df: A DataFrame representing a plate-map file.
    :return: List of invalid sample-names.
    """

    # remove any leading and/or trailing whitespace from sample-names only.
    plate_df["tmp"] = plate_df.Sample.str.strip()

    # note which columns needed cleaning. We'll be returning this info to the
    # user.
    plate_df["changed"] = plate_df["Sample"] != plate_df["tmp"]
    repaired_names = plate_df.loc[plate_df["changed"]]["Sample"].to_list()

    # replace all sample-names w/their sanitized versions and drop the temp
    # columns.
    plate_df["Sample"] = plate_df["tmp"]
    plate_df.drop(columns={"tmp", "changed"}, inplace=True)

    if repaired_names:
        # when values such as NaN are used in Sample column:
        repaired_names = [str(x) for x in repaired_names]
        warnings.warn(
            "Leading and/or trailing whitespace was removed from the"
            " following sample-names: %s" % ",".join(repaired_names)
        )

    return plate_df


def read_plate_map_csv(f, sep="\t", qiita_oauth2_conf_fp=None):
    """
    reads tab-delimited plate map into a Pandas dataframe and if
    qiita_oauth2_conf_fp is passed the code will also check for Sample
    overlap between the plate_map and the Qiita study.

    Parameters
    ----------
    f: fp or open filehandle
        plate map file
    qiita_oauth2_conf_fp: str, filepath
        the path to the oauth2 configuration file to connect to Qiita

    Returns
    -------
    plate_df: pandas DataFrame object
        DataFrame relating sample name, well location, and blank status

    Raises
    ------
    UserWarning
        If there are wells with no sample names associated with them.
        If qiita_oauth2_conf_fp is None, no Qiita sample name validation.
    ValueError
        If plate_map doesn't have a 'Project Name' column.
        If there are repeated sample names.
        If the sample(s) in the plate_map are not a subset of Qiita samples.
    """

    qiita_validate = False
    if qiita_oauth2_conf_fp is not None:
        parser = ConfigParser()
        with open(qiita_oauth2_conf_fp, "r") as qfp:
            parser.read_file(qfp)
        url = parser.get("qiita-oauth2", "URL")
        client_id = parser.get("qiita-oauth2", "CLIENT_ID")
        client_secret = parser.get("qiita-oauth2", "CLIENT_SECRET")
        server_cert = parser.get("qiita-oauth2", "SERVER_CERT")
        qclient = QiitaClient(url, client_id, client_secret, server_cert)
        qiita_validate = True
    else:
        warnings.warn(
            "No qiita_oauth2_conf_fp set so not checking plate_map "
            "and Qiita study overlap"
        )

    plate_df = pd.read_csv(f, sep=sep, dtype={"Sample": str})
    if PM_PROJECT_NAME_KEY not in plate_df.columns:
        raise ValueError("Missing `Project Name` column.")

    if "well_id_96" not in plate_df.columns:
        raise ValueError("Missing `well_id_96` column.")

    invalid_well_ids = [
        x for x in list(plate_df.well_id_96) if _validate_well_id_96(x) is None
    ]

    if invalid_well_ids:
        raise ValueError(
            "`well_id_96` column contains the following invalid "
            "values: %s" % ",".join(invalid_well_ids)
        )

    plate_df["Well"] = plate_df["Row"] + plate_df["Col"].map(str)

    # remove any leading and/or trailing whitespace before determining if
    # any of the sample-names are invalid or duplicates.
    # Needed in case validation against Qiita is not requested.
    plate_df = sanitize_plate_map_sample_names(plate_df)

    invalid_sample_names = identify_invalid_sample_names(plate_df)

    if invalid_sample_names:
        raise ValueError(
            "The following sample names are invalid: %s"
            % ",".join(invalid_sample_names)
        )

    null_samples = plate_df.Sample.isnull()
    if null_samples.any():
        warnings.warn(
            ("This plate map contains %d empty wells, these will be "
             "ignored") % null_samples.sum())

        # slice to the non-null samples and reset the index so samples are
        # still indexed with a continuous list of integers
        plate_df = plate_df[~null_samples]
        plate_df.reset_index(inplace=True, drop=True)

    duplicated_samples = plate_df.Sample[plate_df.Sample.duplicated()]
    if len(duplicated_samples):
        raise ValueError(
            "The following sample names are duplicated %s"
            % ", ".join(sorted(duplicated_samples))
        )

    if qiita_validate:
        errors = []
        for project, _df in plate_df.groupby([PM_PROJECT_NAME_KEY]):
            # if project is a tuple, force to string
            if isinstance(project, tuple):
                project = project[0]

            qiita_id = get_qiita_id_from_project_name(project)
            qurl = f"/api/v1/study/{qiita_id}/samples"

            not_blank_samples = ~_df[PM_BLANK_KEY]
            plate_map_samples = \
                {s for s in _df.loc[not_blank_samples, "Sample"]}
            qsamples = {s.replace(f"{qiita_id}.", "")
                        for s in qclient.get(qurl)}
            sample_name_diff = plate_map_samples - set(qsamples)
            if sample_name_diff:
                # before we report as an error, check tube_id
                error_tube_id = "No tube_id column in Qiita."
                if "tube_id" in qclient.get(f"{qurl}/info")["categories"]:
                    tids = qclient.get(f"{qurl}/categories=tube_id")["samples"]
                    tids = {tid[0] for _, tid in tids.items()}
                    tube_id_diff = plate_map_samples - tids
                    if not tube_id_diff:
                        continue
                    len_tube_id_overlap = len(tube_id_diff)

                    tids = list(tids)
                    if len(tids) > 5:
                        # select five samples at random to display to the user.
                        tids_example = ", ".join(choices(tids, k=5))
                    else:
                        tids_example = ", ".join(tids)

                    error_tube_id = (
                        f"tube_id in Qiita but {len_tube_id_overlap} missing "
                        f"samples. Some samples from tube_id: {tids_example}."
                    )
                len_overlap = len(sample_name_diff)

                qsamples = list(qsamples)
                if len(qsamples) > 5:
                    # select five samples at random to display to the user.
                    samples_example = ", ".join(choices(qsamples, k=5))
                else:
                    samples_example = ", ".join(qsamples)

                missing = ", ".join(sorted(sample_name_diff)[:4])
                errors.append(
                    f"{project} has {len_overlap} missing samples (i.e. "
                    f"{missing}). Some samples from Qiita: {samples_example}. "
                    f"{error_tube_id}"
                )
        if errors:
            raise ValueError("\n".join(errors))

    return plate_df


# method to read minipico output
def read_pico_csv(f, sep='\t', plate_reader='SpectraMax_i3x',
                  min_conc=0, max_conc=250,
                  conc_col_name=SAMPLE_DNA_CONC_KEY):
    """
    reads tab-delimited pico quant

    Parameters
    ----------
    f: fp or open filehandle
        pico quant file
    sep: str
        sep char used in quant file
    plate_reader: str
        plate reader used to generate quant file ['Synergy_HT',
        'SpectraMax_i3x']
    min_conc: int
        minimum concentration allowed. Values lower than this
        will be clipped
    max_conc: int
        maximum concentration allowed. Values higher than
        this will be clipped
    conc_col_name: str
        name to use for concentration column output

    Returns
    -------
    pico_df: pandas DataFrame object
        DataFrame relating well location and DNA concentration
    """
    if plate_reader == "Synergy_HT":
        encoding, skipfooter = None, 5
    elif plate_reader == "SpectraMax_i3x":
        encoding, skipfooter = "utf-16", 15
    else:
        raise ValueError("Invalid plate reader %s" % plate_reader)
    if not hasattr(f, "read"):
        f = open(f, encoding=encoding)

    pico_df = pd.read_csv(
        f, sep=sep, skiprows=2, skipfooter=skipfooter, engine="python"
    )

    # synergy's concentration column is "Concentration", spectramax's is
    # [Concentration]. Rename will ignore any labels not in the dataframe so
    # only one of the two label updates should happen
    pico_df.rename(
        columns={
            "Concentration": conc_col_name,
            "[Concentration]": conc_col_name,
            "Wells": "Well",
        },
        inplace=True,
    )

    pico_df = pico_df[["Well", conc_col_name]].copy()

    # coerce oddball concentrations to np.nan
    pico_df[conc_col_name] = pd.to_numeric(pico_df[conc_col_name],
                                           errors="coerce")
    if plate_reader == "SpectraMax_i3x":
        # limit concentration range (min_conc - max_conc )
        pico_df[conc_col_name] = np.clip(pico_df[conc_col_name],
                                         min_conc, max_conc)

    return pico_df


def calculate_norm_vol(dna_concs, ng=5, min_vol=2.5, max_vol=3500,
                       resolution=2.5):
    """
    Calculates nanoliters of each sample to add to achieve a normalized pool

    Parameters
    ----------
    dna_concs : numpy array of float
        The concentrations calculated via PicoGreen (ng/uL)
    ng : float
        The amount of DNA to pool (ng)
    max_vol : float
        The maximum volume to pool (nL)
    min_vol : float
        The minimum volume to pool (nL)

    Returns
    -------
    sample_vols : numpy array of float
        The volumes to pool (nL)
    """
    sample_vols = ng / np.nan_to_num(dna_concs) * 1000

    sample_vols = np.clip(sample_vols, min_vol, max_vol)

    sample_vols = np.round(sample_vols / resolution) * resolution

    return sample_vols


def format_dna_norm_picklist(
    dna_vols,
    water_vols,
    wells,
    dest_wells=None,
    dna_concs=None,
    sample_names=None,
    sample_plates=None,
    water_plate_name="Water",
    dna_plate_type="384PP_AQ_BP2",
    water_plate_type="384PP_AQ_BP2",
    dest_plate_name="NormalizedDNA"
):
    """
    Writes Echo-format pick list to achieve a normalized input DNA pool

    Parameters
    ----------
    dna_vols:  numpy array of float
        The volumes of dna to add
    water_vols:  numpy array of float
        The volumes of water to add
    wells: numpy array of str
        The well codes in the same orientation as the DNA concentrations
    dest_wells: numpy array of str
        The well codes, in the same orientation as `wells`,
        in which to place each sample if reformatting
    dna_concs:  numpy array of float
        The concentrations calculated via PicoGreen (ng/uL)
    sample_names: numpy array of str
        The sample names in the same orientation as the DNA concentrations
    sample_plates: numpy array of str
        The sample plates in the same orientation as the DNA concentrations

    Returns
    -------
    picklist : str
        The Echo formatted pick list
    """

    # check that arrays are the right size
    if dna_vols.shape != wells.shape != water_vols.shape:
        raise ValueError(("dna_vols %r has a size different from wells %r or "
                          "water_vols %r") % (dna_vols.shape,
                                              wells.shape, water_vols.shape))

    # if destination wells not specified, use source wells
    if dest_wells is None:
        dest_wells = wells

    if sample_names is None:
        sample_names = np.empty(dna_vols.shape) * np.nan
    if sample_plates is None:
        sample_plates = "Sample"
    if isinstance(sample_plates, str):
        sample_plates = np.full_like(dna_vols, sample_plates, dtype=object)
    if dna_plate_type is None:
        dna_plate_type = "384PP_AQ_BP2"
    if isinstance(dna_plate_type, str):
        dna_plate_type = np.full_like(dna_vols, dna_plate_type, dtype=object)
    if dna_concs is None:
        dna_concs = np.empty(dna_vols.shape) * np.nan
    if (
        dna_concs.shape
        != sample_names.shape
        != dna_vols.shape
        != sample_plates.shape
        != dna_plate_type.shape
    ):
        raise ValueError(("dna_vols %r has a size different from dna_concs %r"
                          " or sample_names %r") % (dna_vols.shape,
                                                    dna_concs.shape,
                                                    sample_names.shape))

    picklist = ""

    # header
    picklist += (
        "Sample\tSource Plate Name\tSource Plate Type\tSource Well\t"
        "Concentration\tTransfer Volume\tDestination Plate Name\t"
        "Destination Well"
    )

    # DNA additions
    for index, sample in np.ndenumerate(sample_names):
        picklist += '\n' + '\t'.join(
            [
                str(sample),
                str(sample_plates[index]),
                str(dna_plate_type[index]),
                str(wells[index]),
                str(dna_concs[index]),
                str(dna_vols[index]),
                dest_plate_name,
                str(dest_wells[index]),
            ]
        )

    # water additions
    for index, sample in np.ndenumerate(sample_names):
        picklist += "\n" + "\t".join(
            [
                str(sample),
                water_plate_name,
                water_plate_type,
                str(wells[index]),
                str(dna_concs[index]),
                str(water_vols[index]),
                dest_plate_name,
                str(dest_wells[index]),
            ]
        )

    return picklist


def assign_index(samples, index_df, start_idx=0):
    """
    Writes Echo-format pick list to achieve a normalized input DNA pool

    Parameters
    ----------
    samples:  int
        The number of samples for which to get indices
    index_df:  pandas DataFrame
        The dataframe of complete index combinations and information
    start_idx: int
        The starting index combo to use

    Returns
    -------
    indices : pandasDataFrame
        The index information for the chosen indices
    """

    indices = index_df.iloc[start_idx: (start_idx + samples)]

    return indices


def format_index_picklist(
    sample_names,
    sample_wells,
    indices,
    i5_vol=250,
    i7_vol=250,
    i5_plate_type="384LDV_AQ_B2",
    i7_plate_type="384LDV_AQ_B2",
    dest_plate_name="IndexPCRPlate",
):
    """
    Writes Echo-format pick list to achieve a normalized input DNA pool

    Parameters
    ----------
    sample_names:  array-like of str
        The sample names matching index order of indices
    sample_wells:  array-like of str
        The wells matching sample name order
    indices: pandas DataFrame
        The dataframe with index info matching sample_names

    Returns
    -------
    picklist : str
        The Echo formatted pick list
    """

    # check that arrays are the right size
    if len(sample_names) != len(sample_wells) != len(indices):
        raise ValueError(
            (
                "sample_names (%s) has a size different from "
                "sample_wells (%s) or index list (%s)"
            )
            % (len(sample_names), len(sample_wells), len(indices))
        )

    picklist = ""

    # header
    picklist += (
        "Sample\tSource Plate Name\tSource Plate Type\tSource Well\t"
        "Transfer Volume\tIndex Name\tIndex Sequence\tIndex Combo\t"
        "Destination Plate Name\tDestination Well"
    )

    # i5 additions
    for i, (sample, well) in enumerate(zip(sample_names, sample_wells)):
        picklist += "\n" + "\t".join(
            [
                str(sample),
                indices.iloc[i]["i5 plate"],
                i5_plate_type,
                indices.iloc[i]["i5 well"],
                str(i5_vol),
                indices.iloc[i]["i5 name"],
                indices.iloc[i]["i5 sequence"],
                str(indices.iloc[i]["index combo"]),
                dest_plate_name,
                well,
            ]
        )
    # i7 additions
    for i, (sample, well) in enumerate(zip(sample_names, sample_wells)):
        picklist += "\n" + "\t".join(
            [
                str(sample),
                indices.iloc[i]["i7 plate"],
                i7_plate_type,
                indices.iloc[i]["i7 well"],
                str(i7_vol),
                indices.iloc[i]["i7 name"],
                indices.iloc[i]["i7 sequence"],
                str(indices.iloc[i]["index combo"]),
                dest_plate_name,
                well,
            ]
        )

    return picklist


def compute_qpcr_concentration(cp_vals, m=-3.231, b=12.059, dil_factor=25000):
    """Computes molar concentration of libraries from qPCR Cp values.

    Returns a 2D array of calculated concentrations, in nanomolar units

    Parameters
    ----------
    cp_vals : numpy array of float
        The Cp values parsed from the plate reader
    m : float
        The slope of the qPCR standard curve
    b : float
        The intercept of the qPCR standard curve
    dil_factor: float or int
        The dilution factor of the samples going into the qPCR

    Returns
    -------
    np.array of floats
        A 2D array of floats
    """
    qpcr_concentration = np.power(10, ((cp_vals - b) / m)) * dil_factor / 1000

    return qpcr_concentration


def compute_shotgun_pooling_values_eqvol(sample_concs, total_vol=60.0):
    """Computes molar concentration of libraries from qPCR Cp values.

    Returns a 2D array of calculated concentrations, in nanomolar units

    Parameters
    ----------
    sample_concs : numpy array of float
        The concentrations calculated via qPCR (nM)
    total_vol : float
        The total volume to pool (uL)

    Returns
    -------
    np.array of floats
        A 2D array of floats
    """
    per_sample_vol = (total_vol / sample_concs.size) * 1000.0

    sample_vols = np.zeros(sample_concs.shape) + per_sample_vol

    return sample_vols


def compute_shotgun_pooling_values_qpcr(sample_concs, sample_fracs=None,
                                        min_conc=10, floor_conc=50,
                                        total_nmol=0.01):
    """Computes pooling volumes for samples based on qPCR estimates of
    nM concentrations (`sample_concs`).

    Reads in qPCR values in nM from output of `compute_qpcr_concentration`.
    Samples must be above a minimum concentration threshold (`min_conc`,
    default 10 nM) to be included. Samples above this threshold but below a
    given floor concentration (`floor_conc`, default 50 nM) will be pooled as
    if they were at the floor concentration, to avoid overdiluting the pool.

    Samples can be assigned a target molar fraction in the pool by passing a
    np.array (`sample_fracs`, same shape as `sample_concs`) with fractional
    values per sample. By default, will aim for equal molar pooling.

    Finally, total pooling size is determined by a target nanomolar quantity
    (`total_nmol`, default .01). For a perfect 384 sample library, in which you
    had all samples at a concentration of exactly 400 nM and wanted a total
    volume of 60 uL, this would be 0.024 nmol.

    Parameters
    ----------
    sample_concs: 2D array of float
        nM calculated by compute_qpcr_concentration
    sample_fracs: 2D of float
        fractional value for each sample (default 1/N)
    min_conc: float
        minimum nM concentration to be included in pool
    floor_conc: float
        minimum value for pooling for samples above min_conc
        corresponds to a maximum vol in pool
    total_nmol : float
        total number of nM to have in pool

    Returns
    -------
    sample_vols: np.array of floats
        the volumes in nL per each sample pooled
    """

    if sample_fracs is None:
        sample_fracs = np.ones(sample_concs.shape) / sample_concs.size

    # get samples above threshold
    sample_fracs_pass = sample_fracs.copy()
    sample_fracs_pass[sample_concs <= min_conc] = 0

    # renormalize to exclude lost samples
    sample_fracs_pass *= 1 / sample_fracs_pass.sum()

    # floor concentration value
    sample_concs_floor = sample_concs.copy()
    sample_concs_floor[sample_concs < floor_conc] = floor_conc

    # calculate volumetric fractions including floor val
    sample_vols = (total_nmol * sample_fracs_pass) / sample_concs_floor

    # convert L to nL
    sample_vols *= 10**9

    return sample_vols


def compute_shotgun_pooling_values_qpcr_minvol(sample_concs,
                                               sample_fracs=None,
                                               floor_vol=100,
                                               floor_conc=40,
                                               total_nmol=0.01):
    """Computes pooling volumes for samples based on qPCR estimates of
    nM concentrations (`sample_concs`), taking a minimum volume of samples
    below a threshold.

    Reads in qPCR values in nM from output of `compute_qpcr_concentration`.
    Samples below a minimum concentration (`floor_conc`, default 40 nM)
    will be included, but at a decreased volume (`floor_vol`, default 100 nL)
    to avoid overdiluting the pool.

    Samples can be assigned a target molar fraction in the pool by passing a
    np.array (`sample_fracs`, same shape as `sample_concs`) with fractional
    values per sample. By default, will aim for equal molar pooling.

    Finally, total pooling size is determined by a target nanomolar quantity
    (`total_nmol`, default .01). For a perfect 384 sample library, in which you
    had all samples at a concentration of exactly 400 nM and wanted a total
    volume of 60 uL, this would be 0.024 nmol.

    For a Novaseq, we expect to need 150 uL at 4 nM, or about 0.0006 nmol.
    Taking into account sample loss on the pippin prep (1/2) and molar loss
    due to exclusion of primer dimers (1/2), figure we need 4 times that or
    0.0024.

    Parameters
    ----------
    sample_concs: 2D array of float
        nM calculated by compute_qpcr_concentration
    sample_fracs: 2D of float
        fractional value for each sample (default 1/N)
    floor_vol: float
        volume (nL) at which samples below floor_conc will be pooled
    floor_conc: float
        minimum value (nM) for pooling at real estimated value (default 40)
    total_nmol : float
        total number of nM to have in pool

    Returns
    -------
    sample_vols: np.array of floats
        the volumes in nL per each sample pooled
    """

    if sample_fracs is None:
        sample_fracs = np.ones(sample_concs.shape) / sample_concs.size

    # calculate volumetric fractions including floor val
    sample_vols = (total_nmol * sample_fracs) / sample_concs

    # convert L to nL
    sample_vols *= 10**9

    # drop volumes for samples below floor concentration to floor_vol
    sample_vols[sample_concs < floor_conc] = floor_vol

    return sample_vols


def estimate_pool_conc_vol(sample_vols, sample_concs):
    """Estimates the actual molarity and volume of a pool.

    Parameters
    ----------
    sample_concs : numpy array of float
        The concentrations calculated via qPCR (nM)
    sample_vols : numpy array of float
        The calculated pooling volumes (nL)

    Returns
    -------
    pool_conc : float
        The estimated actual concentration of the pool, in nM
    total_vol : float
        The total volume of the pool, in nL
    """
    # scalar to adjust nL to L for molarity calculations
    nl_scalar = 10**-9

    # calc total pool pmols
    total_pmols = np.multiply(sample_concs, sample_vols) * nl_scalar

    # calc total pool vol in nanoliters
    total_vol = sample_vols.sum()

    # pool pM is total pmols divided by total liters
    # (total vol in nL * 1 L / 10^9 nL)
    pool_conc = total_pmols.sum() / (total_vol * nl_scalar)

    return pool_conc, total_vol


def format_pooling_echo_pick_list(
    vol_sample, max_vol_per_well=60000, dest_plate_shape=None
):
    """Format the contents of an echo pooling pick list

    Parameters
    ----------
    vol_sample : 2d numpy array of floats
        The per well sample volume, in nL
    max_vol_per_well : 2d numpy array of floats
        Maximum destination well volume, in nL
    """
    if dest_plate_shape is None:
        dest_plate_shape = (16, 24)

    contents = [
        "Source Plate Name,Source Plate Type,Source Well,"
        "Concentration,Transfer Volume,Destination Plate Name,"
        "Destination Well"
    ]
    # Write the sample transfer volumes
    rows, cols = vol_sample.shape

    # replace NaN values with 0s to leave a trail of unpooled wells
    pool_vols = np.nan_to_num(vol_sample)

    running_tot = 0
    d = 1
    for i in range(rows):
        for j in range(cols):
            well_name = "%s%d" % (chr(ord("A") + i), j + 1)
            # Machine will round, so just give it enough info to do the
            # correct rounding.
            val = "%.2f" % pool_vols[i][j]

            # test to see if we will exceed total vol per well
            if running_tot + pool_vols[i][j] > max_vol_per_well:
                d += 1
                running_tot = pool_vols[i][j]
            else:
                running_tot += pool_vols[i][j]

            dest = "%s%d" % (
                chr(ord("A") + int(np.floor(d / dest_plate_shape[0]))),
                (d % dest_plate_shape[1]),
            )

            contents.append(",".join(["1", "384LDV_AQ_B2", well_name, "", val,
                                      "NormalizedDNA", dest]))

    return "\n".join(contents)


def plot_plate_vals(dataset, color_map="YlGnBu", annot_str=None,
                    annot_fmt=".5s"):
    """
    Plots values in a plate format. Returns a heatmap in the shape of the
    plate, with bar graphs aligned to the rows and columns showing the mean and
    spread of each row and column, and a histogram showing the distribution of
    values.

    Optionally can plot an array of names or other annotations on top of the
    heatmap.

    Parameters
    ----------
    dataset: 2D array of numeric
        data to plot
    color_map: str
        matplotlib color map name for heatmap
    annot_str: 2D array of str
        values to write over heatmap values to annotate wells
    annot_fmt: str
        string formatting values for annotations. Defaults to first 5 char per
        well.

    Returns
    -------
    """
    plt.figure(figsize=(20, 20))

    with sns.axes_style("white"):
        ax1 = plt.subplot2grid((40, 20), (20, 0), colspan=18, rowspan=18)
        ax1.xaxis.tick_top()
        xticklabels = [x + 1 for x in range(dataset.shape[1])]
        yticklabels = list(string.ascii_uppercase)[0: dataset.shape[0]]
        if annot_str is None:
            sns.heatmap(dataset, ax=ax1, xticklabels=xticklabels,
                        yticklabels=yticklabels, annot=True, fmt=".0f",
                        cmap=color_map, cbar=False)
        else:
            sns.heatmap(dataset, ax=ax1, xticklabels=xticklabels,
                        yticklabels=yticklabels, annot=annot_str,
                        fmt=annot_fmt, cmap=color_map, cbar=False)

    with sns.axes_style("white"):
        ax2 = plt.subplot2grid((40, 20), (38, 0), colspan=18, rowspan=2)
        ax3 = plt.subplot2grid((40, 20), (20, 18), colspan=2, rowspan=18)
        sns.despine()
        sns.barplot(data=dataset, orient="v", ax=ax2, color="grey")
        sns.barplot(data=dataset.transpose(), orient="h", ax=ax3, color="grey")
        ax2.set(xticklabels=[], yticklabels=[])
        ax3.set(xticklabels=[], yticklabels=[])

    with sns.axes_style():
        ax4 = plt.subplot2grid((40, 20), (0, 0), colspan=18, rowspan=18)
        sns.distplot(dataset.flatten()[~np.isnan(dataset.flatten())], ax=ax4,
                     bins=20)

    return


def make_2D_array(qpcr, data_col="Cp", well_col="Pos", rows=16, cols=24):
    """
    Pulls a column of data out of a dataframe and puts into array format
    based on well IDs in another column

    Parameters
    ----------
    qpcr: Pandas DataFrame
        dataframe from which to pull values
    data_col: str
        name of column with data
    well_col: str
        name of column with well IDs, in 'A1,B12' format
    rows: int
        number of rows in array to return
    cols: int
        number of cols in array to return

    Returns
    -------
    """
    # initialize empty Cp array
    cp_array = np.empty((rows, cols), dtype=object)

    # fill Cp array with the post-cleaned values from the right half of the
    # plate
    for record in qpcr.iterrows():
        row = ord(str.upper(record[1][well_col][0])) - ord("A")
        col = int(record[1][well_col][1:]) - 1
        cp_array[row, col] = record[1][data_col]

    return cp_array


def combine_dfs(qpcr_df, dna_picklist, index_picklist):
    """
    Combines information from the three dataframes into a single frame suitable
    for plotting

    Parameters
    ----------
    qpcr_df: Pandas DataFrame
        df from qpcr data import. Expects cols ['Pos','Cp']
    dna_picklist: Pandas DataFrame
        df from DNA picklist import. Expects cols
        ['Destination Well', 'Concentration', 'Transfer Volume']
    index_picklist: Pandas DataFrame
        df from index addition picklist import. Expects cols
        ['Destination Well','Plate','Sample Name',
         'Counter','Primer','Source Well','Index']

    Returns
    -------
    combined_df: Pandas DataFrame
        new DataFrame with the relevant columns
    """
    combined_df = pd.DataFrame({"Well": qpcr_df["Pos"], "Cp": qpcr_df["Cp"]})

    combined_df.set_index("Well", inplace=True)

    b = dna_picklist.loc[
        dna_picklist["Source Plate Name"] !=
        "water",].set_index("Destination Well")
    c = index_picklist.loc[
        index_picklist["Source Plate Name"] == "i7 Source Plate",
    ].set_index("Destination Well")
    d = index_picklist.loc[
        index_picklist["Source Plate Name"] == "i5 Source Plate",
    ].set_index("Destination Well")

    # Add DNA conc columns
    combined_df["DNA Concentration"] = b["Concentration"]
    combined_df["DNA Transfer Volume"] = b["Transfer Volume"]

    # Add Index columns
    combined_df["Sample Name"] = c["Sample Name"]
    combined_df["Plate"] = c["Plate"]
    combined_df["Counter"] = d["Counter"]
    combined_df["Source Well i7"] = c["Source Well"]
    combined_df["Index i7"] = c["Index"]
    combined_df["Primer i7"] = c["Primer"]
    combined_df["Source Well i5"] = d["Source Well"]
    combined_df["Index i5"] = d["Index"]
    combined_df["Primer i5"] = d["Primer"]

    combined_df.reset_index(inplace=True)

    return combined_df


def parse_dna_conc_csv(fp):
    dna_df = pd.read_excel(fp, skiprows=4, parse_cols=[1, 2, 3, 4, 5])
    dna_df = dna_df.loc[list(range(384)),]
    dna_df["pico_conc"] = pd.to_numeric(dna_df["[Concentration]"],
                                        errors="Coerce")

    return dna_df


def add_dna_conc(combined_df, dna_df):
    new_df = combined_df.set_index("Well")

    new_df["pico_conc"] = dna_df.set_index("Well")["pico_conc"]

    new_df.reset_index(inplace=True)

    return new_df


def compute_pico_concentration(dna_vals, size=400):
    """Computes molar concentration of libraries from library DNA concentration
    values.

    Returns a 2D array of calculated concentrations, in nanomolar units

    Parameters
    ----------
    dna_vals : numpy array of float
        The DNA concentration in ng/uL
    size : int
        The average library molecule size in bp

    Returns
    -------
    np.array of floats
        A 2D array of floats
    """
    lib_concentration = (dna_vals / (660 * float(size))) * 10**6

    return lib_concentration


def bcl_scrub_name(name):
    """Modifies a sample name to be BCL2fastq compatible

    Parameters
    ----------
    name : str
        the sample name

    Returns
    -------
    str
        the sample name, formatted for bcl2fastq
    """

    return re.sub(r"[^0-9a-zA-Z\-\_]+", "_", name)


def rc(seq):
    """
    from http://stackoverflow.com/a/25189185/7146785
    """
    complement = {"A": "T", "C": "G", "G": "C", "T": "A"}

    rev_seq = "".join(complement.get(base, base) for base in reversed(seq))

    return rev_seq


def sequencer_i5_index(sequencer, indices):
    if sequencer in REVCOMP_SEQUENCERS:
        print("%s: i5 barcodes are output as reverse complements" % sequencer)
        return [rc(x) for x in indices]
    elif sequencer in OTHER_SEQUENCERS:
        print("%s: i5 barcodes are output in standard direction" % sequencer)
        return indices
    else:
        raise ValueError(
            (
                "Your indicated sequencer [%s] is not recognized.\n"
                "Recognized sequencers are: \n %s"
            )
            % (sequencer, ", ".join(REVCOMP_SEQUENCERS + OTHER_SEQUENCERS))
        )


def reformat_interleaved_to_columns(wells):
    """
    converts condensed 96-to-384 plates in this format:

    plate1 | plate2
    ---------------
    plate3 | plate4

    to this format:

    plate1 | plate2 | plate3 | plate4

    where samples for each of the constituent plates are packed into contiguous
    columns of the 384 well plate.

    This is useful when doing a 192 well plate in order to save Mosquito tips /
    time

    Parameters
    ----------
    wells: array-like of str
        the sample source wells

    Returns
    -------
    new_wells: np array of str
        then new well locations in matching array positions
    """

    wells = np.array(wells)
    new_wells = np.empty(np.shape(wells), dtype="object")

    for i, owell in np.ndenumerate(wells):
        row = ord(str(owell[0]).upper()) - 65
        col = int(owell[1:]) - 1

        # ROWS
        # roffset = ROW % 2
        # row = ROW - roffset + floor(COL / 12)

        roffset = row % 2
        nrow = int(row - roffset + np.floor(col / 12))

        # COLS
        # coffset = COL % 2 + (ROW % 2) * 2
        # col = coffset * 6 + (col / 2) % 6

        coffset = col % 2 + (row % 2) * 2
        ncol = int(coffset * 6 + (col / 2) % 6)

        nwell = "%s%s" % (chr(nrow + 65), ncol + 1)

        new_wells[i] = nwell

    return new_wells


def merge_read_counts(plate_df, counts_df, reads_column_name="Filtered Reads"):
    """Merges reads counts from FASTQC report or per_sample_FASTQ summary
    :param plate_df: A DataFrame containing the growing plate dataframe.
    :param counts_df: A DataFrame containing the counts.
    :param reads_column_name: A string column header for
    the merged read counts column.
    :return: A DataFrame containing the read counts
    from the input file in a column
    with the reads_column_name.
    """

    # Map unwanted characters to other characters
    plate_df["sample sheet Sample_ID"] = plate_df["Sample"].map(bcl_scrub_name)

    # Logic for multiple input_file format support
    if 'Category' in counts_df.columns:
        sample_column = 'Category'
        file_type = 'FastQC'
    elif 'filename' in counts_df.columns:
        sample_column = 'filename'
        file_type = 'per_sample_FASTQ'
    elif 'qiita_prep_id' in counts_df.columns:
        sample_column = 'old_sample_name'
        file_type = 'prep_file'
    else:
        raise Exception("Unsupported input file type.")

    if file_type != 'prep_file':
        # Parse table to find sample names, and sum forward and rev reads.
        for i in counts_df.index:
            filename = counts_df.loc[i, sample_column]
            match = re.match(r'^(.*)_S\d+_L00\d', filename)
            if not match:
                raise LookupError(f'id not found in {filename}')
            sample_id = match.group(1)
            counts_df.loc[i, 'Sample'] = sample_id
        counts_df = counts_df.groupby('Sample').sum(numeric_only=True)

    # Logic for multiple input_file format support
    if file_type == 'FastQC':
        counts_df[reads_column_name] = counts_df['Unique Reads'] + \
                                       counts_df['Duplicate Reads']
    elif file_type == 'per_sample_FASTQ':
        counts_df.rename(columns={'reads': reads_column_name},
                         inplace=True)
    elif file_type == 'prep_file':
        counts_df = \
            counts_df.loc[:, [sample_column, 'quality_filtered_reads_r1r2',
                              'raw_reads_r1r2']]
        counts_df.rename(columns={sample_column: 'Sample',
                                  'quality_filtered_reads_r1r2':
                                  'Filtered Reads',
                                  'raw_reads_r1r2': 'Raw Reads'},
                         inplace=True)
        # Map unwanted characters to other characters
        counts_df['Sample'] = counts_df['Sample'].map(bcl_scrub_name)
        counts_df.set_index('Sample', inplace=True)

    # Merge reads with plate_df
    to_merge = counts_df[[reads_column_name]]
    plate_df_w_reads = plate_df.merge(to_merge,
                                      left_on="sample sheet Sample_ID",
                                      right_on="Sample", how="left")

    return plate_df_w_reads


def read_survival(reads, label="Remaining", rmin=0, rmax=10**6, rsteps=100):
    """
    Calculates a sample_retention curve from a read distribution
    :param reads: A Series of a distribution of reads.
    :param label: A string label for the column that counts samples retained.
    :param rmin: An integer that counts the minimum number of reads
    for the sample_retention curve
    :param rmax: An integer that counts the maximum number of reads
    for the sample_retention curve
    :param rsteps: An integer that counts the steps between
    rmin and rmax to compute the sample_retention.
    :return: A DataFrame containing the sample_retention data
    for a survival curve.
    with the reads_column_name.
    """
    rstep = int((rmax - rmin) / rsteps)
    steps = list(range(rmin, rmax, rstep))
    remaining = np.zeros(rsteps)
    for i, t in enumerate(steps):
        remaining[i] = np.greater_equal(reads, t).sum()

    remaining_df = pd.DataFrame(remaining, index=steps, columns=[label])
    return remaining_df


def linear_transform(input_values, output_min=100, output_max=1000):
    """
    Calculates a linear transformation between a range of
    input_values and output_min and output_max parameters
    :param input_values: A DataFrame Series of a distribution of values.
    :param output_min: An integer that specifies the minimum value
    for the transformed output
    :param output_max: An integer that specifies the maximum value
    for the transformed output
    :return: An array of linearly transformed values.
    """

    input_range = input_values.max() - input_values.min()
    input_min = input_values.min()

    diff1 = input_values - input_min
    diff2 = output_max - output_min
    return (diff1 * diff2 / input_range) + output_min


def calculate_iseqnorm_pooling_volumes(
    plate_df,
    normalization_column="Filtered Reads",
    dynamic_range=100,
    lower_bound=1,
    min_pool_vol=40,
    max_pool_vol=500,
):
    """
    Calculates optimal iseq normalization pooling volumes
    from a given set of parameters.
    :param plate_df: A DataFrame with ----need to add description----
    :param normalization_column: A string indicating the column name for a
    distribution of read counts used for normalization
    :param dynamic_range: The ratio between the read counts of the
    lower and high end of a clipped distribution of
    Loading Factors for normalization.
    Used to shape normalized distribution
    :param lower_bound: An integer that specifies the lower end of the clipped
    distribution of Loading Factors for normalization.
    Used to shape normalized distribution
    :param min_pool_vol: An integer that specifies the
    minimum pooling volume (nL) per sample for acoustic droplet ejection.
    :param min_pool_vol: An integer that specifies the
    maximum pooling volume (nL) per sample for acoustic droplet ejection.
    :return: A DataFrame with iSeqnorm pooling volumes.
    """
    try:
        norm = plate_df[normalization_column]
        plate_df["proportion"] = norm / (norm.sum())
        plate_df["LoadingFactor"] = (
            plate_df["proportion"].max() / plate_df["proportion"]
        )
        nblanks = plate_df.loc[plate_df[PM_BLANK_KEY]].shape[0]
        if nblanks == 0:
            warnings.warn("There are no BLANKS in this plate")
        # May 5 2023 meeting about blanks agreed to treat them
        # agnostically. No underpooling.
        # else:
        #     plate_df.loc[plate_df['Blank'], 'LoadingFactor'] = \
        #         plate_df.loc[plate_df['Blank'], 'LoadingFactor'] / 2
        #
        plate_df.loc[plate_df["LoadingFactor"].isnull(), "LoadingFactor"] = \
            plate_df["LoadingFactor"].max()
    except ValueError:
        raise ValueError(f"Function expects dataframe with merged, \
                         per_sample read counts ['{normalization_column}']")

    # Calculate proportion of samples not normalized (unnorm_proportion)
    n = plate_df.shape[0]
    upper_bound = lower_bound * dynamic_range
    lf = plate_df["LoadingFactor"]
    unnorm_proportion = sum((lf < lower_bound) | (lf > upper_bound)) / n

    # Transforming LoadingFactors into Pooling Volumes
    # with linear transformation
    plate_df["LoadingFactor"] = np.clip(
        plate_df["LoadingFactor"], lower_bound, upper_bound
    )
    norm_name = "iSeq normpool volume"
    plate_df[norm_name] = linear_transform(plate_df["LoadingFactor"],
                                           output_min=min_pool_vol,
                                           output_max=max_pool_vol)

    # Underpooling BLANKS
    nblanks = plate_df.loc[plate_df[PM_BLANK_KEY]].shape[0]
    if nblanks == 0:
        warnings.warn("There are no BLANKS in this plate")
    else:
        plate_df.loc[plate_df[PM_BLANK_KEY], "iSeq normpool volume"] = (
                plate_df.loc[plate_df[
                    PM_BLANK_KEY], "iSeq normpool volume"] / 5)

    # Plotting
    f, (ax1, ax2) = plt.subplots(nrows=2, ncols=1, figsize=(5, 8), sharex=True)

    ax1.set_title(f"{unnorm_proportion * 100:.2f}% of sample set not "
                  "normalized")
    sns.scatterplot(
        x=normalization_column,
        y="iSeq normpool volume",
        hue=PM_BLANK_KEY,
        data=plate_df,
        alpha=0.5,
        ax=ax1
    )
    plt.xscale("log")
    sns.histplot(plate_df[normalization_column], ax=ax2)
    plt.tight_layout()

    return plate_df


def estimate_read_depth(
    plate_df,
    estimated_total_output=4e9,
    on_target_column="Filtered Reads",
    off_target_column="Raw Reads"
):
    """
    Builds a figure to estimate read depth per sample when
    given a DataFrame with iSeq normalization pooling volumes.
    :param plate_df: A DataFrame containing the growing plate dataframe.
    :param estimated_total_output: An integer (reads) that
    estimates the total output of the projected sequencing run.
    :param on_target_column: A string formated column name specifying which
    column was used for normalization, and as the numerator in the proportions.
    :param off_target_column: A string formated column name specifying
    which column to use as denominator in the proportions, typically Raw Reads.
    :return: A figure with proportions of reads on and off target and an
    estimate of average reads on target per sample.
    """

    plate_df["projected_reads"] = (
        plate_df[off_target_column] * plate_df["LoadingFactor"]
    )

    plate_df["projected_proportion"] = plate_df["projected_reads"] / (
        plate_df["projected_reads"].sum()
    )

    plate_df["projected_HO_reads"] = (
        plate_df["projected_proportion"] * estimated_total_output
    )

    plate_df.sort_values(by="projected_HO_reads", ascending=False,
                         inplace=True)

    plate_df["on_target_proportion"] = (
        plate_df[on_target_column] / plate_df[off_target_column]
    )

    plate_df["projected_off_target_reads"] = plate_df["projected_HO_reads"] * (
        1 - plate_df["on_target_proportion"]
    )

    plate_df["projected_on_target_reads"] = (
        plate_df["projected_HO_reads"] * plate_df["on_target_proportion"]
    )

    # PLOT
    plt.subplots(figsize=(11, 6))
    plot_df = plate_df.loc[~plate_df["projected_HO_reads"].isnull()]
    plot_df = plot_df.reset_index()
    plt.bar(
        range(plot_df.shape[0]),
        plot_df["projected_on_target_reads"],
        width=1,
        color="r",
    )
    plt.bar(
        range(plot_df.shape[0]),
        plot_df["projected_off_target_reads"],
        bottom=plot_df["projected_on_target_reads"],
        width=1,
        align="center",
        color="gray",
    )

    plt.title(
        "Average reads on target per sample: "
        + "{:,}".format(int(plate_df["projected_on_target_reads"].mean()))
    )
    plt.show()

    return plate_df


def add_syndna(plate_df, syndna_pool_number=None, syndna_concentration=None,
               syndna_percentage=5):
    """Calculates nanoliters of synDNA spike-in to add to each sample to
    achieve desired sequencing percentage (% of reads per sample).

    Parameters
    ----------
    plate_df : pd.DataFrame
        Growing plate dataframe with calculated gDNA input normalization values
        including INPUT_DNA_KEY and NORMALIZED_DNA_VOL_KEY columns.
    syndna_pool_number : str (Default:None)
        String formatted name for synDNA pool. Typically a number.
    syndna_concentration : float (Default:None)
        Concentration in ng/µL of synDNA spike-in
    syndna_percentage : float (Default:5%)
        Percentage of input in sample allocated for synDNA spike-in.

    Returns
    -------
    plate_df : pd.DataFrame
        returns a pandas dataframe with extra columns"""

    result = plate_df.copy()
    result[SYNDNA_POOL_NUM_KEY] = syndna_pool_number
    if syndna_pool_number is None:
        warnings.warn("Returning input plate dataframe;"
                      "no synDNA will be added to this prep")

        return result

    else:
        if NORMALIZED_DNA_VOL_KEY not in result.columns:
            raise Exception(
                "The plate dataframe (plate_df) must have input "
                "normalization values already calculated before "
                "calculating synDNA addition"
            )

        result[INPUT_DNA_KEY] = result[SAMPLE_DNA_CONC_KEY] * \
            result[NORMALIZED_DNA_VOL_KEY] / 1000
        # synDNA volume is in nL
        if syndna_concentration is None:
            raise Exception("Specify the concentration of the synDNA"
                            " spike-in pool")
        # The 1000 multiplier is to transform µL to nL because the Echo
        # dispenser uses nL as the volume unit but concentrations are
        # reported in ng/µL.
        result[SYNDNA_VOL_KEY] = 1000 * (
            result[INPUT_DNA_KEY]
            * (syndna_percentage * 10**-2)
            / syndna_concentration
        )

        result[SYNDNA_POOL_MASS_NG_KEY] = (
            result[SYNDNA_VOL_KEY] / 1000
        ) * syndna_concentration

        return result


def read_visionmate_file(file_path_, cast_as_str, sep="\t", validate=True,
                         preserve_leading_zeroes=False):
    """
    Helper function. Imports and validates files exported from VisionMate
    Args:
    file_path_: str path for input file
    cast_as_str: list of columns in input file to cast as str dtype.
    sep: delimiter for text file, separator for pd.read_csv()
    validate: bool for validating that the file has the expected columns
    (default == True)

    Returns:
    pandas DataFrame object imported from file
    """
    dtype_dict = dict(zip(cast_as_str, np.repeat("str", len(cast_as_str))))
    vm_file = pd.read_csv(file_path_, dtype=dtype_dict, sep=sep)

    if validate is True:
        expected_columns = {
            "Date",
            "Time",
            "LocationCell",
            "LocationColumn",
            "LocationRow",
            TUBECODE_KEY,
            "RackID",
        }
        # Validating input plate_maps
        missing_columns = expected_columns - set(vm_file.columns)
        if len(missing_columns) > 0:
            raise ValueError(
                f"The following columns are missing from "
                f"file {file_path_}: {missing_columns}"
            )

    vm_df = vm_file if preserve_leading_zeroes else \
        strip_tubecode_leading_zeroes(vm_file)
    return vm_df


def strip_tubecode_leading_zeroes(a_df, tubecode_col="TubeCode"):
    """
    Strips leading zeroes from TubeCode column in a DataFrame.
    Args:
    a_df: pandas DataFrame object
    tubecode_col: str, name of column with TubeCode information

    Returns:
    pandas DataFrame object with leading zeroes stripped from TubeCode column
    """
    if tubecode_col in a_df.columns:
        a_df[tubecode_col] = a_df[tubecode_col].str.lstrip("0")
    return a_df


def compress_plates(compression_layout, sample_accession_df, well_col="Well",
                    preserve_leading_zeroes=False):
    """
    Takes the plate map file output from
    VisionMate of up to 4 racks containing
    tube IDs and tube positions in a 96 well format.
    Assigns each tube to a new
    position in a 384 well format according to the quadrant position of each
    plate, creating a 384 plate map.

    It merges the sample accession files to the plate map, which links the
    sample names to the tube IDs. It renames columns for legacy e.g.
    LocationColumn':'Col', LocationRow':'Row', 'sample_name':'Sample''
    Assigns a compressed_plate_name
    based on the project name and project plates.

    Args:
    compression_layout: dict
        This is a dictionary containing data related to compression layout.
        It contains plate map file in .tsv format
        and quadrant position of each plate.
    sample_accession_df: pandas DataFrame object
        Contains sample names and corresponding Tube IDs
    well_col: str
        Name of column with well IDs, in 'A1,P24' format

    Returns:
    plate_df: pandas DataFrame object of samples compressed into 384 format
    with tube IDs corresponding to sample names.
    A column "well_col" indicates 384 positions
    and well_id_96 indicates 96 well positions.
    """
    compressed_plate_df = pd.DataFrame([])
    well_mapper = PlateReplication(well_col)

    for plate_dict_index in range(len(compression_layout)):
        idx = compression_layout[plate_dict_index]
<<<<<<< HEAD
        plate_map = read_visionmate_file(
            idx["Plate map file"], ["TubeCode", "RackID"],
            preserve_leading_zeroes=preserve_leading_zeroes)
=======
        plate_map = read_visionmate_file(idx["Plate map file"],
                                         [TUBECODE_KEY, "RackID"])
>>>>>>> e23b3bf6

        # Populate plate map
        plate_map[PM_PROJECT_NAME_KEY] = idx[PM_PROJECT_NAME_KEY]
        plate_map["Plate Position"] = idx["Plate Position"]
        plate_map["Project Abbreviation"] = idx["Project Abbreviation"]
        plate_map["vol_extracted_elution_ul"] = idx["Plate elution volume"]
        if PM_PROJECT_PLATE_KEY in idx:
            # If yes, use "Project Plate" to construct the value for
            # "Project Plate" in plate_map
            plate_map[PM_PROJECT_PLATE_KEY] = \
                f"{idx[PM_PROJECT_NAME_KEY]}_{idx[PM_PROJECT_PLATE_KEY]}"
        elif "Sample Plate" in compression_layout[plate_dict_index]:
            # If "Project Plate" is not present but "Sample Plate" is, use
            # "Sample Plate" for "Project Plate" in plate_map
            plate_map[PM_PROJECT_PLATE_KEY] = idx["Sample Plate"]

        # assume it is okay if neither is found.

        # Assign 384 well from compressed plate position
        well_mapper._reset()

        for well_96_id in plate_map["LocationCell"]:
            well_384_id = well_mapper.get_384_well_location(
                well_96_id, idx["Plate Position"])
            col = "LocationCell"
            plate_map.loc[plate_map[col] == well_96_id, well_col] = well_384_id

        compressed_plate_df = pd.concat([compressed_plate_df, plate_map])

<<<<<<< HEAD
    if not preserve_leading_zeroes:
        sample_accession_df = \
            strip_tubecode_leading_zeroes(sample_accession_df)

    # Merging sample accession
    compressed_plate_df_merged = compressed_plate_df.merge(
        sample_accession_df[["sample_name", "TubeCode"]],
        on="TubeCode", how="left")
=======
    # Merge sample accession
    compressed_plate_df_merged = _merge_accession_to_compressed_plate_df(
        compressed_plate_df, sample_accession_df)
>>>>>>> e23b3bf6

    # Rename columns for legacy
    compressed_plate_df_merged.rename(
        columns={
            "LocationCell": "well_id_96",
            "LocationColumn": "Col",
            "LocationRow": "Row",
            SAMPLE_NAME_KEY: "Sample",
        },
        inplace=True,
    )

    # Generate name for compressed plate
    compressed_plate_name = _generate_compressed_plate_name(
        compressed_plate_df_merged)
    compressed_plate_df_merged[PM_COMPRESSED_PLATE_NAME_KEY] = \
        compressed_plate_name

    # Arrange plate_df so sample col is first
    diff = compressed_plate_df_merged.columns.difference(["Sample"])
    compressed_plate_df_merged = compressed_plate_df_merged[["Sample"] +
                                                            list(diff)]

    return compressed_plate_df_merged


<<<<<<< HEAD
def add_controls(plate_df, blanks_dir, katharoseq_dir=None,
                 preserve_leading_zeroes=False):
=======
def _merge_accession_to_compressed_plate_df(
        compressed_plate_df, sample_accession_df):

    # NB: important to reset the index to a straight linear integer index or
    # the later update won't work.
    compressed_plate_df_merged = compressed_plate_df.copy()
    compressed_plate_df_merged.reset_index(drop=True, inplace=True)

    # if there are project names in the sample accession df, use them too
    sample_merge_cols = [TUBECODE_KEY, SAMPLE_NAME_KEY]
    if PM_PROJECT_NAME_KEY in sample_accession_df.columns:
        sample_merge_cols.append(PM_PROJECT_NAME_KEY)

    # Make a temporary df out of the tubecode column (only) from compressed_df
    # and the selected merge columns from sample accession df. In this temp df,
    # the only non-nan values in columns other than TubeCode are for
    # the TubeCodes that *do* have values in the sample_accession_df.
    # Note that this df has the same index as that of the full compressed df.
    temp_merged_df = compressed_plate_df_merged[[TUBECODE_KEY]].merge(
        sample_accession_df[sample_merge_cols], on=TUBECODE_KEY, how="left")

    # Now update the *full* compressed df with the sample_names, etc., from the
    # temp df (which can be done because both dfs have the same index). This
    # sets the info in compressed df for anything *different* from the default.
    # NB: 'update()' won't ADD new columns from the temp df, and the
    # compressed df doesn't come with a sample name column, so we first add
    # a placeholder for that column, of a type that can be nan but is not float
    compressed_plate_df_merged[SAMPLE_NAME_KEY] = np.nan
    compressed_plate_df_merged[SAMPLE_NAME_KEY] = \
        compressed_plate_df_merged[SAMPLE_NAME_KEY].astype('object')
    compressed_plate_df_merged.update(temp_merged_df)
    return compressed_plate_df_merged


def _generate_compressed_plate_name(compressed_plate_df):
    temp_plate_name_base_col = "plate_name_base"
    temp_plate_num_col = "plate_num"
    temp_plate_df = compressed_plate_df.copy()

    # get the unique "plate_name_base" values (not *exactly* the projects on
    # the plate, but rather the "main" projects that get a plate named after
    # them)
    temp_plate_df[temp_plate_name_base_col] = \
        temp_plate_df[PM_PROJECT_PLATE_KEY].apply(
            get_main_project_from_plate_name)
    unique_plate_name_bases = \
        temp_plate_df[temp_plate_name_base_col].unique()
    plate_name_pieces = []
    for curr_unique_plate_name_base in unique_plate_name_bases:
        # for each record with this base name, get its plate number from
        # the plate name and assign it to "plate_num" col
        curr_unique_plate_name_base_mask = \
            temp_plate_df[temp_plate_name_base_col] == \
            curr_unique_plate_name_base
        temp_plate_df.loc[
            curr_unique_plate_name_base_mask, temp_plate_num_col] = \
            temp_plate_df[PM_PROJECT_PLATE_KEY].apply(
                get_plate_num_from_plate_name)

        # Concatenate all the plate numbers found for this plate base name,
        # with "_" separating each value
        unique_project_plates_str = PLATE_NAME_DELIMITER.join(
            temp_plate_df.loc[
                curr_unique_plate_name_base_mask,
                temp_plate_num_col].unique())

        # munge the plate base name to remove _Plate, then add the
        # concatenated list of plate numbers for this plate base name
        # (e.g., ProjectA_1_2_14)
        compressed_name = (curr_unique_plate_name_base + PLATE_NAME_DELIMITER +
                           unique_project_plates_str)
        plate_name_pieces.append(compressed_name)
    # next curr_unique_plate_name_base

    # join together all the different compressed names:
    # e.g, if there are plates 1, 2, and 14 on this compressed plate and
    # also from plates 3 and 4 of Project B, get: ProjectA_1_2_14_ProjectB_3_4
    compressed_plate_name = PLATE_NAME_DELIMITER.join(plate_name_pieces)
    return compressed_plate_name


def add_controls(plate_df, blanks_dir, katharoseq_dir=None):
>>>>>>> e23b3bf6
    """
    Compiles negative and positive controls into plate_df.

    Loops through "blank" and "katharoseq" directories and concatenates all
    files into a single df, "controls". Merges "plate_df" to "controls" based
    on tube IDs present in plate_df. Assigns sample name to each control in
    plate_df.

    Args:
    plate_df: pandas DataFrame object
    blanks_dir: dir
        "*.tsv" files of tube IDs assigned to blank tubes
    katharoseq_dir: dir
        "*_tube_ids.tsv", contains tube ids of tubes containing katharoseq
        sample "*_cells_counts.tsv", contains cell counts of each katharoseq
        sample

    Returns:
    pandas DataFrame object with control data assigned to tubes in this prep
    """
    # Check whether controls have already been added
    if PM_BLANK_KEY in plate_df.columns:
        warnings.warn("Plate dataframe input already had controls. "
                      "Returning unmodified input")
        return plate_df

    # Loop through BLANK folder and assign description "negative_control"
<<<<<<< HEAD
    blanks = _load_blanks_accession_df(
        blanks_dir, preserve_leading_zeroes=preserve_leading_zeroes)
    blanks.drop(["Time", "Date", "RackID"], axis=1, inplace=True)
=======
    blank_file_paths = glob.glob(f"{blanks_dir}/*.tsv")
    blanks = []

    for file_path in blank_file_paths:
        dff = read_visionmate_file(file_path, [TUBECODE_KEY])
        blanks.append(dff.drop(["Time", "Date", "RackID"], axis=1))

    blanks = pd.concat(blanks, ignore_index=True)
>>>>>>> e23b3bf6
    blanks["description"] = "negative_control"

    if katharoseq_dir is not None:
        # Build a master table with katharoseq tube ids and
        # assign description "positive_control"
<<<<<<< HEAD
        katharoseq = _load_katharoseq_accession_df(
            katharoseq_dir, preserve_leading_zeroes=preserve_leading_zeroes)
        katharoseq.drop(["Time", "Date"], axis=1, inplace=True)
=======
        katharoseq_file_paths = glob.glob(f"{katharoseq_dir}/*_tube_ids.tsv")
        katharoseq = []

        for file_path in katharoseq_file_paths:
            df = read_visionmate_file(file_path, [TUBECODE_KEY, "RackID"])
            katharoseq.append(df.drop(["Time", "Date"], axis=1))

        katharoseq = pd.concat(katharoseq, ignore_index=True)
>>>>>>> e23b3bf6
        katharoseq["description"] = "positive_control"

        # Find katharoseq rackid and merge cell counts
        # Add katharoseq_cell_counts and assign to each tube based on
        # the row location

        katharoseq_cell_counts_file_paths = glob.glob(
            f"{katharoseq_dir}/*_cell_counts.tsv"
        )
        katharoseq_cell_counts = []

        for file_path in katharoseq_cell_counts_file_paths:
            cell_counts_df = read_visionmate_file(
                file_path, ["RackID"], validate=False,
                preserve_leading_zeroes=preserve_leading_zeroes)
            # Validating cell counts files
            expected_columns = {
                "LocationRow",
                "RackID",
                "number_of_cells",
                "katharoseq_strain",
                "katharoseq_batch_information",
                "katharoseq_aliquot_volume_ul",
            }

            missing_columns = expected_columns - set(cell_counts_df.columns)
            if len(missing_columns) > 0:
                raise ValueError(
                    f"The following columns are missing from "
                    f"file {file_path}: {missing_columns}"
                )

            katharoseq_cell_counts.append(cell_counts_df)

        katharoseq_cell_counts = pd.concat(katharoseq_cell_counts,
                                           ignore_index=True)

        katharoseq_merged = pd.merge(
            katharoseq,
            katharoseq_cell_counts[["LocationRow", "RackID",
                                    "number_of_cells"]],
            on=["LocationRow", "RackID"],
            how="left"
        )
        katharoseq_merged.rename(columns={"RackID": "Kathseq_RackID"},
                                 inplace=True)

        # Concatenate controls into a "Controls" table and add a
        # column named "control_sample"
        controls = pd.concat([blanks, katharoseq_merged])
        controls = controls.drop(
            ["LocationCell", "LocationColumn", "LocationRow"], axis=1
        )

        # Merge plate_df with controls table
<<<<<<< HEAD
        if not preserve_leading_zeroes:
            plate_df = strip_tubecode_leading_zeroes(plate_df)
        plate_df = pd.merge(plate_df, controls, on="TubeCode", how="left")
=======
        plate_df = pd.merge(plate_df, controls, on=TUBECODE_KEY, how="left")
>>>>>>> e23b3bf6

        # Assign sample_names ('Sample') to Katharoseq controls
        plate_df["Sample"] = np.where(
            (plate_df["Sample"].isna()) &
            (plate_df == "positive_control").any(axis=1),
            "katharo."
            + plate_df["Project Abbreviation"]
            + "."
            + plate_df[PM_PROJECT_PLATE_KEY].apply(
                get_plate_num_from_plate_name)
            + "."
            + plate_df["Row"]
            + plate_df["Col"].astype(str)
            + "."
            + plate_df["number_of_cells"].astype(str),
            plate_df["Sample"]
        )

    else:
        # Merge plate_df with controls table
        plate_df = pd.merge(plate_df, blanks, on=TUBECODE_KEY, how="left")

    # identify the blanks based on their lack of a name and the presence of
    # the "negative_control" description somewhere in their record
    # TODO: why look anywhere, rather than in description col, where we put it?
    blanks_mask = plate_df["Sample"].isna() & \
        (plate_df == "negative_control").any(axis=1)
    # Assign sample_names ('Sample') to BLANKS controls
    plate_df.loc[blanks_mask, "Sample"] = (
        get_blank_root()
        + "."
        + plate_df["Project Abbreviation"]
        + "."
        + plate_df[PM_PROJECT_PLATE_KEY].apply(get_plate_num_from_plate_name)
        + "."
        + plate_df["Row"]
        + plate_df["Col"].astype(str))

    # Set PM_BLANK_KEY to True for all blanks, False for all other samples
    plate_df[PM_BLANK_KEY] = False
    plate_df.loc[blanks_mask, PM_BLANK_KEY] = True

    warnings.warn("Controls added")
    n_blanks = plate_df[PM_BLANK_KEY].sum()
    if n_blanks < 6:
        warnings.warn(
            f"There are only {n_blanks} in this prep. The"
            "recommended minimum number of blanks is 6"
        )

    return plate_df


<<<<<<< HEAD
def _load_blanks_accession_df(blanks_dir, preserve_leading_zeroes=False):
    """
    Helper function. Loads blanks accession file(s) and optionally
    strips leading zeroes from TubeCode column.
    Args:
    blanks_dir: dir
        "*.tsv" files of tube IDs assigned to blank tubes
    preserve_leading_zeroes: bool (default: False)
        If True, leading zeroes are preserved in TubeCode column

    Returns:
    pandas DataFrame object
    """
    return _load_accession_df_from_dir(
        blanks_dir, "*.tsv", ["TubeCode"],
        preserve_leading_zeroes)


def _load_katharoseq_accession_df(
        katharoseq_dir, preserve_leading_zeroes=False):

    return _load_accession_df_from_dir(
        katharoseq_dir, "*_tube_ids.tsv",
        ["TubeCode", "RackID"], preserve_leading_zeroes)


def _load_accession_df_from_dir(
        accession_dir, accession_fname_pattern, str_col_names,
        preserve_leading_zeroes=False):
    """
    Helper function. Loads accession file(s) and optionally
    strips leading zeroes from TubeCode column.
    Args:
    accession_dir: dir
        directory of files of tube IDs assigned to samples
    accession_fname_pattern: str
        pattern to match accession files in accession_dir
    str_col_names: list of str
        column names to cast as str dtype
    preserve_leading_zeroes: bool (default: False)
        If True, leading zeroes are preserved in TubeCode column

    Returns:
    pandas DataFrame object
    """

    file_paths = glob.glob(f"{accession_dir}/{accession_fname_pattern}")
    dfs = []

    for file_path in file_paths:
        df = read_visionmate_file(
            file_path, str_col_names,
            preserve_leading_zeroes=preserve_leading_zeroes)
        dfs.append(df)

    df = pd.concat(dfs, ignore_index=True)
    return df


def validate_plate_df(plate_df, metadata, sample_accession_df, blanks_dir,
                      katharoseq_dir=None, preserve_leading_zeroes=False):
    """ "Function checks that all the samples names recorded in the plate_df
=======
def validate_plate_df(
    plate_df, metadata, sample_accession_df, blanks_dir, katharoseq_dir=None
):
    """ Function checks that all the samples names recorded in the plate_df
>>>>>>> e23b3bf6
    have metadata associated with them. It also checks that all the matrix
    tubes in the plate_df are indeed located in the sample accesion file or
    controls lists.Checks for duplicate sample names and makes sure the
    Katharoseq Dilution curve has the full dilution series (8-point serial
    dilution)
    ----------
    Args:
    plate_df:
        pandas DataFrame object
    metadata:
        pandas DataFrame of qiita metadata associated with study
    blanks dir: dir
        "*.tsv" files of tube IDs assigned to blank tubes
    katharoseq_dir: dir (default:None)
        "*_tube_ids.tsv", contains tube ids of katharoseq samples
        "*_cells_counts.tsv", contains cell counts of katharoseq samples

    Returns
    -------
    If successfully validated, returns None. Raises ValueErrors if errors
    are encountered. Echos warnings to stdout.
    """

    # This checks that all the samples names recored in the plate_df have
    # metadata associated with them
    pat = "positive_control|negative_control"
    control_samples = set(
        plate_df.loc[
            (plate_df["description"].str.contains(pat))
            | (plate_df["description"].isna()),
            "Sample",
        ]
    )

    warnings.warn(f"There are {len(control_samples)} control samples"
                  " in this plate")
    samples_in_metadata = []
    if "tube_id" in metadata.columns:
        # str slicing [6:] is to slice out the Qiita_ID '12345.stool_sample_1'
        mask = plate_df["Sample"].isin(metadata[SAMPLE_NAME_KEY].str[6:]) | \
               plate_df["Sample"].isin(metadata["tube_id"])
    else:
        mask = plate_df["Sample"].isin(metadata[SAMPLE_NAME_KEY].str[6:])

    samples_in_metadata = set(plate_df.loc[mask, "Sample"])
    warnings.warn(
        f"There are {len(samples_in_metadata)} samples with "
        "associated metadata in this plate"
    )

    valid_samples = control_samples.union(samples_in_metadata)
    missing_samples = plate_df.loc[~plate_df["Sample"].isin(valid_samples),
                                   "Sample"]

    if missing_samples.empty:
        warnings.warn("All samples have associated metadata :D")
    else:
        missing_str = ", ".join(missing_samples.astype(str))
        warning_message = ("The following samples are missing metadata: "
                           f"{missing_str}")
        raise ValueError(warning_message)

<<<<<<< HEAD
    # This checks that all the tubes in our plate_df files are indeed
    # located in the SA file / controls list
    blanks = _load_blanks_accession_df(blanks_dir, preserve_leading_zeroes)

    # katharoseq chunk
    if katharoseq_dir is not None:
        katharoseq = _load_katharoseq_accession_df(
            katharoseq_dir, preserve_leading_zeroes)
=======
    # This repeats the code in the add_controls function to get a controls
    # list to compare against our tubes in the plate_df file. This checks
    # that all the tubes in our plate_df files are indeed located in the SA
    # file / controls list

    blank_file_paths = glob.glob(f"{blanks_dir}/*.tsv")
    blanks = []
    for file_path in blank_file_paths:
        dff = read_visionmate_file(file_path, [TUBECODE_KEY])
        blanks.append(dff)

    blanks = pd.concat(blanks, ignore_index=True)

    # katharoseq chunk
    if katharoseq_dir is not None:
        katharoseq_file_paths = glob.glob(f"{katharoseq_dir}/*_tube_ids.tsv")
        katharoseq = []
        for file_path in katharoseq_file_paths:
            df = read_visionmate_file(file_path, [TUBECODE_KEY, "RackID"])
            katharoseq.append(df)

        katharoseq = pd.concat(katharoseq, ignore_index=True)
>>>>>>> e23b3bf6

        missing_samples_tubecode = plate_df[
            ~(
                (plate_df[TUBECODE_KEY].isin(
                    sample_accession_df[TUBECODE_KEY]))
                | (plate_df[TUBECODE_KEY].isin(blanks[TUBECODE_KEY]))
                | (plate_df[TUBECODE_KEY].isin(katharoseq[TUBECODE_KEY]))
            )
        ][TUBECODE_KEY]

    else:
        missing_samples_tubecode = plate_df[
            ~(
                (plate_df[TUBECODE_KEY].isin(
                    sample_accession_df[TUBECODE_KEY]))
                | (plate_df[TUBECODE_KEY].isin(blanks[TUBECODE_KEY]))
            )
        ][TUBECODE_KEY]

    if missing_samples_tubecode.empty:
        warnings.warn("All TubeCodes have associated data :D")
    else:
        missing_samples_str = ", ".join(missing_samples_tubecode.astype(str))
        warning_message = (
            "The following plate_df TubeCodes are missing sample"
            + f" accession information: {missing_samples_str}"
        )
        raise ValueError(warning_message)

    # Checks that a full katharoseq 8-point serial dilution was added, when
    # appropriate
    if "number_of_cells" in plate_df.columns:
        dilutions = plate_df.loc[
            ~plate_df["number_of_cells"].isnull(), "number_of_cells"
        ].nunique()
        if dilutions < 8:
            raise ValueError(
                "There should be 8 dilution points of katharoseq"
                " controls and your plate_df only has"
                f" {dilutions}"
            )

    # remove any leading and/or trailing whitespace before determining if
    # any of the sample-names are invalid or duplicates.
    # copied from read_plate_map_csv()
    plate_df = sanitize_plate_map_sample_names(plate_df)

    invalid_sample_names = identify_invalid_sample_names(plate_df)

    if invalid_sample_names:
        raise ValueError(
            "The following sample names are invalid: %s"
            % ",".join(invalid_sample_names)
        )

    null_samples = plate_df.Sample.isnull()
    if null_samples.any():
        warnings.warn(("This plate map contains %d empty wells, these will be "
                      "ignored") % null_samples.sum())

        # slice to the non-null samples and reset the index so samples are
        # still indexed with a continuous list of integers
        plate_df = plate_df[~null_samples]
        plate_df.reset_index(inplace=True, drop=True)

    duplicated_samples = plate_df.Sample[plate_df.Sample.duplicated()]
    if len(duplicated_samples):
        raise ValueError(
            "The following sample names are duplicated %s"
            % ", ".join(sorted(duplicated_samples))
        )


def generate_override_cycles_value(runinfo_xml_path, adapter_length):
    if adapter_length < 0:
        raise ValueError("Adapter-length cannot be less than zero")

    tree = ET.parse(runinfo_xml_path)
    reads = tree.getroot().findall('.Run/Reads/Read')
    results = []
    for read in reads:
        result = {'number': int(read.get('Number')),
                  'num_cycles': int(read.get('NumCycles'))}
        result['is_indexed'] = True if read.get('IsIndexedRead') == 'Y' \
            else False
        results.append(result)

    if len(results) == 0:
        raise ValueError("Reads information could not be found in "
                         f"'{runinfo_xml_path}'")

    codes = []
    # results should be in sorted order in XML file but this ensures that
    # we process the elements in the correct order.
    for read in sorted(results, key=itemgetter('number')):
        if read['is_indexed'] is True:
            code = f"I{adapter_length}"
            truncated = read['num_cycles'] - adapter_length
            if truncated < 0:
                raise ValueError(f"num_cycles '{read['num_cycles']}' appears "
                                 "to be less than adapter-length "
                                 f"'{adapter_length}'")
            elif truncated > 0:
                code += f"N{truncated}"
            # if truncated == 0 then a truncate code does not to be appended.
        else:
            code = f"Y{read['num_cycles']}"

        codes.append(code)

    return ";".join(codes)<|MERGE_RESOLUTION|>--- conflicted
+++ resolved
@@ -1721,14 +1721,9 @@
 
     for plate_dict_index in range(len(compression_layout)):
         idx = compression_layout[plate_dict_index]
-<<<<<<< HEAD
         plate_map = read_visionmate_file(
-            idx["Plate map file"], ["TubeCode", "RackID"],
+            idx["Plate map file"], [TUBECODE_KEY, "RackID"],
             preserve_leading_zeroes=preserve_leading_zeroes)
-=======
-        plate_map = read_visionmate_file(idx["Plate map file"],
-                                         [TUBECODE_KEY, "RackID"])
->>>>>>> e23b3bf6
 
         # Populate plate map
         plate_map[PM_PROJECT_NAME_KEY] = idx[PM_PROJECT_NAME_KEY]
@@ -1758,20 +1753,13 @@
 
         compressed_plate_df = pd.concat([compressed_plate_df, plate_map])
 
-<<<<<<< HEAD
     if not preserve_leading_zeroes:
         sample_accession_df = \
             strip_tubecode_leading_zeroes(sample_accession_df)
 
-    # Merging sample accession
-    compressed_plate_df_merged = compressed_plate_df.merge(
-        sample_accession_df[["sample_name", "TubeCode"]],
-        on="TubeCode", how="left")
-=======
     # Merge sample accession
     compressed_plate_df_merged = _merge_accession_to_compressed_plate_df(
         compressed_plate_df, sample_accession_df)
->>>>>>> e23b3bf6
 
     # Rename columns for legacy
     compressed_plate_df_merged.rename(
@@ -1798,10 +1786,6 @@
     return compressed_plate_df_merged
 
 
-<<<<<<< HEAD
-def add_controls(plate_df, blanks_dir, katharoseq_dir=None,
-                 preserve_leading_zeroes=False):
-=======
 def _merge_accession_to_compressed_plate_df(
         compressed_plate_df, sample_accession_df):
 
@@ -1883,8 +1867,8 @@
     return compressed_plate_name
 
 
-def add_controls(plate_df, blanks_dir, katharoseq_dir=None):
->>>>>>> e23b3bf6
+def add_controls(plate_df, blanks_dir, katharoseq_dir=None,
+                 preserve_leading_zeroes=False):
     """
     Compiles negative and positive controls into plate_df.
 
@@ -1912,39 +1896,17 @@
         return plate_df
 
     # Loop through BLANK folder and assign description "negative_control"
-<<<<<<< HEAD
     blanks = _load_blanks_accession_df(
         blanks_dir, preserve_leading_zeroes=preserve_leading_zeroes)
     blanks.drop(["Time", "Date", "RackID"], axis=1, inplace=True)
-=======
-    blank_file_paths = glob.glob(f"{blanks_dir}/*.tsv")
-    blanks = []
-
-    for file_path in blank_file_paths:
-        dff = read_visionmate_file(file_path, [TUBECODE_KEY])
-        blanks.append(dff.drop(["Time", "Date", "RackID"], axis=1))
-
-    blanks = pd.concat(blanks, ignore_index=True)
->>>>>>> e23b3bf6
     blanks["description"] = "negative_control"
 
     if katharoseq_dir is not None:
         # Build a master table with katharoseq tube ids and
         # assign description "positive_control"
-<<<<<<< HEAD
         katharoseq = _load_katharoseq_accession_df(
             katharoseq_dir, preserve_leading_zeroes=preserve_leading_zeroes)
         katharoseq.drop(["Time", "Date"], axis=1, inplace=True)
-=======
-        katharoseq_file_paths = glob.glob(f"{katharoseq_dir}/*_tube_ids.tsv")
-        katharoseq = []
-
-        for file_path in katharoseq_file_paths:
-            df = read_visionmate_file(file_path, [TUBECODE_KEY, "RackID"])
-            katharoseq.append(df.drop(["Time", "Date"], axis=1))
-
-        katharoseq = pd.concat(katharoseq, ignore_index=True)
->>>>>>> e23b3bf6
         katharoseq["description"] = "positive_control"
 
         # Find katharoseq rackid and merge cell counts
@@ -2000,13 +1962,9 @@
         )
 
         # Merge plate_df with controls table
-<<<<<<< HEAD
         if not preserve_leading_zeroes:
             plate_df = strip_tubecode_leading_zeroes(plate_df)
-        plate_df = pd.merge(plate_df, controls, on="TubeCode", how="left")
-=======
         plate_df = pd.merge(plate_df, controls, on=TUBECODE_KEY, how="left")
->>>>>>> e23b3bf6
 
         # Assign sample_names ('Sample') to Katharoseq controls
         plate_df["Sample"] = np.where(
@@ -2060,7 +2018,6 @@
     return plate_df
 
 
-<<<<<<< HEAD
 def _load_blanks_accession_df(blanks_dir, preserve_leading_zeroes=False):
     """
     Helper function. Loads blanks accession file(s) and optionally
@@ -2075,7 +2032,7 @@
     pandas DataFrame object
     """
     return _load_accession_df_from_dir(
-        blanks_dir, "*.tsv", ["TubeCode"],
+        blanks_dir, "*.tsv", [TUBECODE_KEY],
         preserve_leading_zeroes)
 
 
@@ -2084,7 +2041,7 @@
 
     return _load_accession_df_from_dir(
         katharoseq_dir, "*_tube_ids.tsv",
-        ["TubeCode", "RackID"], preserve_leading_zeroes)
+        [TUBECODE_KEY, "RackID"], preserve_leading_zeroes)
 
 
 def _load_accession_df_from_dir(
@@ -2122,13 +2079,7 @@
 
 def validate_plate_df(plate_df, metadata, sample_accession_df, blanks_dir,
                       katharoseq_dir=None, preserve_leading_zeroes=False):
-    """ "Function checks that all the samples names recorded in the plate_df
-=======
-def validate_plate_df(
-    plate_df, metadata, sample_accession_df, blanks_dir, katharoseq_dir=None
-):
     """ Function checks that all the samples names recorded in the plate_df
->>>>>>> e23b3bf6
     have metadata associated with them. It also checks that all the matrix
     tubes in the plate_df are indeed located in the sample accesion file or
     controls lists.Checks for duplicate sample names and makes sure the
@@ -2191,7 +2142,6 @@
                            f"{missing_str}")
         raise ValueError(warning_message)
 
-<<<<<<< HEAD
     # This checks that all the tubes in our plate_df files are indeed
     # located in the SA file / controls list
     blanks = _load_blanks_accession_df(blanks_dir, preserve_leading_zeroes)
@@ -2200,30 +2150,6 @@
     if katharoseq_dir is not None:
         katharoseq = _load_katharoseq_accession_df(
             katharoseq_dir, preserve_leading_zeroes)
-=======
-    # This repeats the code in the add_controls function to get a controls
-    # list to compare against our tubes in the plate_df file. This checks
-    # that all the tubes in our plate_df files are indeed located in the SA
-    # file / controls list
-
-    blank_file_paths = glob.glob(f"{blanks_dir}/*.tsv")
-    blanks = []
-    for file_path in blank_file_paths:
-        dff = read_visionmate_file(file_path, [TUBECODE_KEY])
-        blanks.append(dff)
-
-    blanks = pd.concat(blanks, ignore_index=True)
-
-    # katharoseq chunk
-    if katharoseq_dir is not None:
-        katharoseq_file_paths = glob.glob(f"{katharoseq_dir}/*_tube_ids.tsv")
-        katharoseq = []
-        for file_path in katharoseq_file_paths:
-            df = read_visionmate_file(file_path, [TUBECODE_KEY, "RackID"])
-            katharoseq.append(df)
-
-        katharoseq = pd.concat(katharoseq, ignore_index=True)
->>>>>>> e23b3bf6
 
         missing_samples_tubecode = plate_df[
             ~(
