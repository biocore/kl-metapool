--- conflicted
+++ resolved
@@ -49,7 +49,7 @@
         'sample_sheet']
 test = ["nose", "pep8", "flake8"]
 coverage = ['coverage']
-notebook = ['pyqt5', 'jupyter', 'notebook', 'jupyter_contrib_nbextensions']
+notebook = ['jupyter', 'notebook', 'jupyter_contrib_nbextensions']
 all_deps = base + test + coverage + notebook
 
 setup(name='metapool',
@@ -66,7 +66,6 @@
       packages=find_packages(),
       package_data={
         'metapool': ['tests/data/*.csv']},
-<<<<<<< HEAD
       install_requires=base,
       extras_require={'test': test,
                       'coverage': coverage,
@@ -74,21 +73,4 @@
       entry_points='''
           [console_scripts]
           seqpro=metapool.scripts.seqpro:format_preparation_files
-      ''')
-=======
-      install_requires=[
-          'numpy',
-          'pandas',
-          'matplotlib >= 2.0',
-          'jupyter',
-          'notebook',
-          'jupyter_contrib_nbextensions',
-          'seaborn >= 0.7.1',
-          'sample_sheet'],
-      extras_require={'test': ["nose", "pep8", "flake8"],
-                      'coverage': ["coverage"]},
-      entry_points={
-          'console_scripts': [
-              'calour=calour.cli:cmd',
-          ]})
->>>>>>> 1040f940
+      ''')